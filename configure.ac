dnl Process this file with autoconf to produce a configure script.

AC_PREREQ(2.59)
AC_INIT(Xournalpp, 0.9.2)
AM_CONFIG_HEADER(config.h)

AC_CANONICAL_SYSTEM
AM_INIT_AUTOMAKE()

AC_ISC_POSIX
AC_PROG_CC
AC_PROG_CXX
AC_HEADER_STDC
AC_PROG_LIBTOOL

AC_CONFIG_MACRO_DIR([m4])

AC_SUBST(ACLOCAL_AMFLAGS, "$ACLOCAL_FLAGS -I m4")

dnl librsvg-2.0 is not really needed by Xournal++, but if you don't have it crashes while loading the SVG icons (Problem with Gentoo)
#We also are compiling with libpoppler so we require a number of extra packages
pkg_modules="gtk+-2.0 >= 2.18.3 libglade-2.0 >= 2.6.4 gthread-2.0 >= 2.4.0 librsvg-2.0 >= 2.14.0 zlib fontconfig lcms"

AC_MSG_CHECKING([whether Python support is requested])
AC_ARG_ENABLE([python],
	AS_HELP_STRING([--enable-python],[Enable python support]),
	[enable_python=$enableval have_python=$enableval],
	[enable_python=autodetect have_python=no])
AC_MSG_RESULT([$enable_python])

AC_MSG_CHECKING([whether Overlay Scrollbar is enabled])

AC_ARG_ENABLE([os],
	AS_HELP_STRING([--enable-os],[Enable Overlay Scrollbar support]),
	[enable_os=$enableval enable_os=$enableval],
	[enable_os=autodetect enable_os=no])
AC_MSG_RESULT([$enable_os])


AC_MSG_CHECKING([whether Mathtex is to be enabled])
AC_ARG_ENABLE([mathtex],
             AS_HELP_STRING([--enable-mathtex],[Enable Mathtex]),
             [enable_mathtex=$enableval enable_mathtex=$enableval],
             [enable_mathtex=autodetect enable_mathtex=no])
AC_MSG_RESULT([$enable_mathtex])



if test "x$enable_os" != "xno"; then
	pkg_modules="$pkg_modules overlay-scrollbar-0.1 >= 0.1.12"
fi

PKG_CHECK_MODULES(PACKAGE, [$pkg_modules])
AC_SUBST(PACKAGE_CFLAGS)
AC_SUBST(PACKAGE_LIBS)


dnl FIXME not working!!
dnl if test "x$have_python" != "xno"; then
dnl  	AM_CHECK_PYTHON_HEADERS([],[have_python=no])
dnl fi

if test "x$have_python" != "xno"; then
	PY_EXEC_PREFIX=`$PYTHON -c 'import sys ; print sys.exec_prefix'`
	PYTHON_LIBS="-lpython$PYTHON_VERSION"

	if test "$os_win32" = yes; then
		PYTHON_LIBS=`echo $PYTHON_LIBS | sed 's/\.//g'`
		PYTHON_LIB_LOC="-I$PY_EXEC_PREFIX/libs"
		PYTHON_CFLAGS="-I$PY_EXEC_PREFIX/include"
		PYTHON_EXTRA_LIBS=
	else
		PY_PREFIX=`$PYTHON -c 'import sys ; print sys.prefix'`
		PYTHON_LIB_LOC="-L$PY_EXEC_PREFIX/lib/python$PYTHON_VERSION/config"
		PYTHON_CFLAGS="-I$PY_PREFIX/include/python$PYTHON_VERSION"
		PYTHON_MAKEFILE="$PY_EXEC_PREFIX/lib/python$PYTHON_VERSION/config/Makefile"
		PYTHON_BASEMODLIBS=`sed -n -e 's/^BASEMODLIBS=\(.*\)/\1/p' $PYTHON_MAKEFILE`
		PYTHON_OTHER_LIBS=`sed -n -e 's/^LIBS=\(.*\)/\1/p' $PYTHON_MAKEFILE`
		PYTHON_EXTRA_LIBS="$PYTHON_BASEMODLIBS $PYTHON_OTHER_LIBS"
	fi

	AC_SUBST([PYTHON_LIBS])
	AC_SUBST([PYTHON_LIB_LOC])
	AC_SUBST([PYTHON_CFLAGS])
	AC_SUBST([PYTHON_EXTRA_LIBS])

	PACKAGE_CFLAGS="$PACKAGE_CFLAGS $PYTHON_CFLAGS"
	PACKAGE_LIBS="$PACKAGE_LIBS $PYTHON_LIBS $PYTHON_LIB_LOC $PYTHON_CFLAGS $PYTHON_EXTRA_LIBS"
fi

dnl Test for libopenjpeg
AC_ARG_ENABLE(libopenjpeg,
	      AC_HELP_STRING([--disable-libopenjpeg],
	                     [Will not build against libopenjpeg.]),
              enable_libopenjpeg=$enableval,
              enable_libopenjpeg="try")
if test x$enable_libopenjpeg = xyes; then
  AC_CHECK_LIB([openjpeg], [opj_cio_open],,
	       AC_MSG_ERROR("*** libopenjpeg library not found ***"))
  AC_CHECK_HEADERS([openjpeg.h],,
		   AC_MSG_ERROR("*** libopenjpeg headers not found ***"))
elif test x$enable_libopenjpeg = xtry; then
  AC_CHECK_LIB([openjpeg], [opj_cio_open],
               [enable_libopenjpeg="yes"],
	       [enable_libopenjpeg="no"])
  AC_CHECK_HEADERS([openjpeg.h],,
		   [enable_libopenjpeg="no"])
fi

if test x$enable_libopenjpeg = xyes; then
  LIBOPENJPEG_LIBS="-lopenjpeg"
  AC_SUBST(LIBOPENJPEG_LIBS)
dnl  AC_DEFINE(ENABLE_LIBOPENJPEG)
fi

dnl AM_CONDITIONAL(BUILD_LIBOPENJPEG, test x$enable_libopenjpeg = xyes)
dnl AH_TEMPLATE([ENABLE_LIBOPENJPEG],
dnl 	    [Use libopenjpeg instead of builtin jpeg2000 decoder.])


dnl libjpeg
AC_ARG_WITH(libjpeg,
            [AC_HELP_STRING([--without-libjpeg],
                            [disable JPEG])])
if test x$with_libjpeg != xno && test -z "$LIBJPEG"; then
  AC_CHECK_LIB(jpeg, jpeg_destroy_decompress,
               jpeg_ok=yes,
               jpeg_ok=no
               AC_MSG_WARN(*** JPEG will not be built (JPEG library not found) ***))
  if test "$jpeg_ok" = yes; then
    AC_MSG_CHECKING([for jpeglib.h])
    AC_TRY_CPP(
[#include <stdio.h>
#undef PACKAGE
#undef VERSION
#undef HAVE_STDLIB_H
#include <jpeglib.h>],
        jpeg_ok=yes,
        jpeg_ok=no)
    AC_MSG_RESULT($jpeg_ok)
    if test "$jpeg_ok" = yes; then
      LIBJPEG='-ljpeg'
    else
        AC_MSG_WARN(*** JPEG loader will not be built (JPEG header file not found) ***)
    fi
  fi

  if test x$with_libjpeg != xno && test -z "$LIBJPEG"; then
     AC_MSG_ERROR([
*** Checks for JPEG failed. You can build without it by passing
*** --without-libjpeg to configure])
  else
    AC_DEFINE(HAVE_LIBJPEG, [1], [Have JPEG library])
  fi
fi

AM_CONDITIONAL(HAVE_LIBJPEG, test ! -z "$LIBJPEG")
AC_SUBST(LIBJPEG)

PACKAGE_LIBS="$PACKAGE_LIBS $LIBJPEG $LIBOPENJPEG_LIBS"


if test "x$have_python" != "xyes"; then
	if test "x$enable_python" = "xyes"; then
		AC_MSG_ERROR([Python not found])
	elif test "x$enable_python" = "xautodetect"; then
		enable_python=no
		AC_MSG_WARN([Python not found, disabling python support])
	fi
fi

if test "x$have_python" != "xno" -a "x$enable_python" != "xno"; then
	enable_python=yes
	AC_DEFINE([ENABLE_PYTHON],[1],[Define to compile with python support])
fi

AM_CONDITIONAL([ENABLE_PYTHON],[test "x$enable_python" = "xyes"])
AM_CONDITIONAL([ENABLE_OS],[test "x$enable_os" = "xyes"])


dnl Compile with mathtex
if test "x$enable_mathtex" != "xno"; then
<<<<<<< HEAD
	AC_DEFINE([ENABLE_MATHTEX],[1],[Define to enable mathtex support])
=======
	AC_DEFINE([ENABLE_MATHTEX],[1],[Define to compile with mathtex support])
>>>>>>> 21cce1c6
fi
AM_CONDITIONAL([ENABLE_MATHTEX],[test "x$enable_mathtex" = "xyes"])

dnl Set PACKAGE DATA & DOC DIR
packagedatadir=share/${PACKAGE}
packagedocdir=doc/${PACKAGE}

dnl Subst PACKAGE_DATA_DIR.
NO_PREFIX_PACKAGE_DATA_DIR="${packagedatadir}"
AC_SUBST(NO_PREFIX_PACKAGE_DATA_DIR)
PACKAGE_DATA_DIR="${packageprefix}/${packagedatadir}"
AC_SUBST(PACKAGE_DATA_DIR)

IT_PROG_INTLTOOL([0.41.0])

GETTEXT_PACKAGE=xournalpp
AC_SUBST(GETTEXT_PACKAGE)
AC_DEFINE_UNQUOTED([GETTEXT_PACKAGE],["$GETTEXT_PACKAGE"],[Gettext package])

dnl Add the languages which your application supports here.
ALL_LINGUAS="`grep -v '^#' "$srcdir/po/LINGUAS" | tr '\n' ' '`"
AM_GLIB_GNU_GETTEXT

AC_CONFIG_FILES(Makefile src/Makefile src/util/Makefile po/Makefile.in ui/Makefile ui/pixmaps/Makefile src/xoj-preview-extractor/Makefile)
AC_OUTPUT

bash `dirname $0`/src/pdf/popplerdirect/workaround/workaround.sh

echo "

Configuration:

	Compiler:                  ${CC}
	Python Plugins Support:    $enable_python
	Overlay Scrollbar enabled: $enable_os
	Mathtex enabled:	   $enable_mathtex
"

<|MERGE_RESOLUTION|>--- conflicted
+++ resolved
@@ -180,11 +180,7 @@
 
 dnl Compile with mathtex
 if test "x$enable_mathtex" != "xno"; then
-<<<<<<< HEAD
-	AC_DEFINE([ENABLE_MATHTEX],[1],[Define to enable mathtex support])
-=======
 	AC_DEFINE([ENABLE_MATHTEX],[1],[Define to compile with mathtex support])
->>>>>>> 21cce1c6
 fi
 AM_CONDITIONAL([ENABLE_MATHTEX],[test "x$enable_mathtex" = "xyes"])
 
