--- conflicted
+++ resolved
@@ -4,13 +4,8 @@
 [![Join the chat at https://gitter.im/xournalpp/xournalpp](https://badges.gitter.im/Join%20Chat.svg)](https://gitter.im/xournalpp/xournalpp?utm_source=badge&utm_medium=badge&utm_campaign=pr-badge&utm_content=badge)
 
 # GTK-3 branch merged
-<<<<<<< HEAD
 Now the GTK-3 branch is merged, with really much changes.
 **A lot of bugs are fixed, but maybe there are new one.**
-=======
-Now the GTK-3 branch is merged, which really much changes.
-*A lot of bugs are fixed, but maybe there are new one.*
->>>>>>> ed9b5828
 The GTK-2 version is still available as master_gtk2_stable.
 
 
@@ -100,5 +95,10 @@
 For developping new features, write a Ticket, so others know what you are doing.
 For development create a fork, and use the master as base.
 
+Currently Xournal++ is based on GTK2, but will be moved forward soon to GTK3.
+In the near future a new branch master_gtk2_stable will be created, which will 
+be the current master, and the GTK3 branch will be merged into the master.
+See Tickets / Pull request for further information.
+
 See [GitHub:xournalpp](http://github.com/xournalpp/xournalpp) for current development. You can also join
 our Gitter channel via badge on top.