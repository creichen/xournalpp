#include "EraseableStroke.h"
#include "EraseableStrokePart.h"
#include "PartList.h"
#include "../Stroke.h"
#include <Range.h>
#include <math.h>

EraseableStroke::EraseableStroke(Stroke* stroke)
{
	XOJ_INIT_TYPE(EraseableStroke);

	this->parts = new PartList();
	g_mutex_init(&this->partLock);

	this->stroke = stroke;
	this->repaintRect = NULL;

	for (int i = 1; i < stroke->getPointCount(); i++)
	{
		this->parts->add(new EraseableStrokePart(stroke->getPoint(i - 1),
		                                         stroke->getPoint(i)));
	}
}

EraseableStroke::~EraseableStroke()
{
	XOJ_CHECK_TYPE(EraseableStroke);

	delete this->parts;
	this->parts = NULL;

	XOJ_RELEASE_TYPE(EraseableStroke);
}

////////////////////////////////////////////////////////////////////////////////////////////////
// This is done in a Thread, every thing else in the main loop /////////////////////////////////
////////////////////////////////////////////////////////////////////////////////////////////////

void EraseableStroke::draw(cairo_t* cr, double x, double y, double width,
                           double height)
{
	XOJ_CHECK_TYPE(EraseableStroke);

	Point lastPoint;

<<<<<<< HEAD
	g_mutex_lock(&this->partLock);
	PartList * tmpCopy = this->parts->clone();
	g_mutex_unlock(&this->partLock);
=======
	g_mutex_lock(this->partLock);
	PartList* tmpCopy = this->parts->clone();
	g_mutex_unlock(this->partLock);
>>>>>>> cd7cbe10

	double w = this->stroke->getWidth();

	for (GList* l = tmpCopy->data; l != NULL; l = l->next)
	{
		EraseableStrokePart* part = (EraseableStrokePart*) l->data;
		if (part->getWidth() == Point::NO_PRESURE)
		{
			cairo_set_line_width(cr, w);
		}
		else
		{
			cairo_set_line_width(cr, part->getWidth());
		}

		GList* pl = part->getPoints();
		Point* p = (Point*) pl->data;
		cairo_move_to(cr, p->x, p->y);

		pl = pl->next;
		for (; pl != NULL; pl = pl->next)
		{
			Point* p = (Point*) pl->data;
			cairo_line_to(cr, p->x, p->y);
		}
		cairo_stroke(cr);
	}

	delete tmpCopy;
}

////////////////////////////////////////////////////////////////////////////////////////////////
////////////////////////////////////////////////////////////////////////////////////////////////
////////////////////////////////////////////////////////////////////////////////////////////////

/**
 * The only public method
 */
Range* EraseableStroke::erase(double x, double y, double halfEraserSize,
                              Range* range)
{
	XOJ_CHECK_TYPE(EraseableStroke);

	this->repaintRect = range;

<<<<<<< HEAD
	g_mutex_lock(&this->partLock);
	PartList * tmpCopy = this->parts->clone();
	g_mutex_unlock(&this->partLock);
=======
	g_mutex_lock(this->partLock);
	PartList* tmpCopy = this->parts->clone();
	g_mutex_unlock(this->partLock);
>>>>>>> cd7cbe10

	for (GList* l = tmpCopy->data; l != NULL;)
	{
		EraseableStrokePart* p = (EraseableStrokePart*) l->data;
		l = l->next;
		erase(x, y, halfEraserSize, p, tmpCopy);
	}

<<<<<<< HEAD
	g_mutex_lock(&this->partLock);
	PartList * old = this->parts;
=======
	g_mutex_lock(this->partLock);
	PartList* old = this->parts;
>>>>>>> cd7cbe10
	this->parts = tmpCopy;
	g_mutex_unlock(&this->partLock);

	delete old;

	return this->repaintRect;
}

void EraseableStroke::addRepaintRect(double x, double y, double width,
                                     double height)
{
	XOJ_CHECK_TYPE(EraseableStroke);

	if (this->repaintRect)
	{
		this->repaintRect->addPoint(x, y);
	}
	else
	{
		this->repaintRect = new Range(x, y);
	}

	this->repaintRect->addPoint(x + width, y + height);
}

void EraseableStroke::erase(double x, double y, double halfEraserSize,
                            EraseableStrokePart* part, PartList* list)
{
	XOJ_CHECK_TYPE(EraseableStroke);

	if (part->points->next == NULL)
	{
		return;
	}

	Point eraser(x, y);

	Point* a = (Point*) g_list_first(part->points)->data;
	Point* b = (Point*) g_list_last(part->points)->data;

	if (eraser.lineLengthTo(*a) < halfEraserSize * 1.2 &&
	    eraser.lineLengthTo(*b) < halfEraserSize * 1.2)
	{
		list->data = g_list_remove(list->data, part);
		addRepaintRect(part->getX(), part->getY(), part->getElementWidth(),
		               part->getElementHeight());

		delete part;
		return;
	}

	double x1 = x - halfEraserSize;
	double x2 = x + halfEraserSize;
	double y1 = y - halfEraserSize;
	double y2 = y + halfEraserSize;

	double aX = a->x;
	double aY = a->y;
	double bX = b->x;
	double bY = b->y;

	// check first point
	if (aX >= x1 && aY >= y1 && aX <= x2 && aY <= y2)
	{
		bool deleteAfter = false;

		if (erasePart(x, y, halfEraserSize, part, list, &deleteAfter))
		{
			addRepaintRect(part->getX(), part->getY(), part->getElementWidth(),
			               part->getElementHeight());
			part->calcSize();
		}

		if(deleteAfter)
		{
			delete part;
		}

		return;
	}

	// check last point
	if (bX >= x1 && bY >= y1 && bX <= x2 && bY <= y2)
	{
		bool deleteAfter = false;

		if (erasePart(x, y, halfEraserSize, part, list, &deleteAfter))
		{
			addRepaintRect(part->getX(), part->getY(), part->getElementWidth(),
			               part->getElementHeight());
			part->calcSize();
		}

		if(deleteAfter)
		{
			delete part;
		}

		return;
	}

	double len = hypot(bX - aX, bY - aY);
	/**
	 * The normale to a vector, the padding to a point
	 */
	double p = ABS((x - aX) * (aY - bY) + (y - aY) * (bX - aX)) / hypot(aX - x,
	                                                                    aY - y);

	// The space to the line is in the range, but it can also be parallel
	// and not enough close, so calculate a "circle" with the center on the
	// center of the line

	if (p <= halfEraserSize)
	{
		double centerX = (aX + x) / 2;
		double centerY = (aY + y) / 2;
		double distance = hypot(x - centerX, y - centerY);

		// we should calculate the length of the line within the rectangle, to find out
		// the distance from the border to the point, but the stroke are not rectangular
		// so we can do it simpler
		distance -= hypot((x2 - x1) / 2, (y2 - y1) / 2);

		if (distance <= (len / 2) + 0.1)
		{
			bool deleteAfter = false;

			if (erasePart(x, y, halfEraserSize, part, list, &deleteAfter))
			{
				addRepaintRect(part->getX(), part->getY(), part->getElementWidth(),
				               part->getElementHeight());
				part->calcSize();
			}

			if(deleteAfter)
			{
				delete part;
			}

			return;
		}
	}
}

bool EraseableStroke::erasePart(double x, double y, double halfEraserSize,
                                EraseableStrokePart* part, PartList* list, bool* deleteStrokeAfter)
{
	XOJ_CHECK_TYPE(EraseableStroke);

	bool changed = false;

	part->splitFor(halfEraserSize);

	double x1 = x - halfEraserSize;
	double x2 = x + halfEraserSize;
	double y1 = y - halfEraserSize;
	double y2 = y + halfEraserSize;

	/**
	 * erase the beginning
	 */
	for (GList* l = part->getPoints(); l != NULL;)
	{
		Point* p = (Point*) l->data;
		l = l->next;
		if (p->x >= x1 && p->y >= y1 && p->x <= x2 && p->y <= y2)
		{
			part->points = g_list_remove(part->points, p);
			delete p;
			changed = true;
		}
		else
		{
			// only the beginning is handled here
			break;
		}
	}

	/**
	 * erase the end
	 */
	for (GList* l = g_list_last(part->getPoints()); l != NULL;)
	{
		Point* p = (Point*) l->data;
		l = l->prev;
		if (p->x >= x1 && p->y >= y1 && p->x <= x2 && p->y <= y2)
		{
			part->points = g_list_remove(part->points, p);
			delete p;
			changed = true;
		}
		else
		{
			// only the end is handled here
			break;
		}
	}

	/**
	 * handle the rest
	 */

	GList* lists = NULL;
	GList* current = NULL;

	for (GList* l = part->points; l != NULL;)
	{
		Point* p = (Point*) l->data;
		l = l->next;
		if (p->x >= x1 && p->y >= y1 && p->x <= x2 && p->y <= y2)
		{
			part->points = g_list_remove(part->points, p);
			delete p;
			if (current)
			{
				lists = g_list_append(lists, current);
				current = NULL;
			}
			changed = true;
		}
		else
		{
			current = g_list_append(current, p);
		}
	}

	if (current)
	{
		lists = g_list_append(lists, current);
		current = NULL;
	}

	g_list_free(part->points);
	part->points = NULL;
	if (lists)
	{
		part->points = (GList*) lists->data;
		lists = g_list_delete_link(lists, lists);

		int pos = g_list_index(list->data, part) + 1;

		// create data structure for all new (splitted) parts
		for (GList* l = lists; l != NULL; l = l->next)
		{
			EraseableStrokePart* newPart = new EraseableStrokePart(part->width);
			newPart->points = (GList*) l->data;
			list->data = g_list_insert(list->data, newPart, pos++);
		}

		g_list_free(lists);
	}
	else
	{
		// no parts, all deleted
		list->data = g_list_remove(list->data, part);
		*deleteStrokeAfter = true;
	}

	return changed;
}

GList* EraseableStroke::getStroke(Stroke* original)
{
	XOJ_CHECK_TYPE(EraseableStroke);

	GList* list = NULL;

	Stroke* s = NULL;
	Point lastPoint(NAN, NAN);
	for (GList* l = this->parts->data; l != NULL; l = l->next)
	{
		EraseableStrokePart* p = (EraseableStrokePart*) l->data;
		GList* points = p->getPoints();
		if (g_list_length(points) < 2)
		{
			continue;
		}

		Point a = *((Point*) g_list_first(points)->data);
		Point b = *((Point*) g_list_last(points)->data);
		a.z = p->width;

		if (!lastPoint.equalsPos(a) || s == NULL)
		{
			if (s)
			{
				s->addPoint(lastPoint);
			}
			s = new Stroke();
			s->setColor(original->getColor());
			s->setToolType(original->getToolType());
			s->setWidth(original->getWidth());
			list = g_list_append(list, s);
		}
		s->addPoint(a);
		lastPoint = b;
	}
	if (s)
	{
		s->addPoint(lastPoint);
	}

	return list;
}
<|MERGE_RESOLUTION|>--- conflicted
+++ resolved
@@ -43,15 +43,9 @@
 
 	Point lastPoint;
 
-<<<<<<< HEAD
 	g_mutex_lock(&this->partLock);
 	PartList * tmpCopy = this->parts->clone();
 	g_mutex_unlock(&this->partLock);
-=======
-	g_mutex_lock(this->partLock);
-	PartList* tmpCopy = this->parts->clone();
-	g_mutex_unlock(this->partLock);
->>>>>>> cd7cbe10
 
 	double w = this->stroke->getWidth();
 
@@ -97,15 +91,9 @@
 
 	this->repaintRect = range;
 
-<<<<<<< HEAD
 	g_mutex_lock(&this->partLock);
 	PartList * tmpCopy = this->parts->clone();
 	g_mutex_unlock(&this->partLock);
-=======
-	g_mutex_lock(this->partLock);
-	PartList* tmpCopy = this->parts->clone();
-	g_mutex_unlock(this->partLock);
->>>>>>> cd7cbe10
 
 	for (GList* l = tmpCopy->data; l != NULL;)
 	{
@@ -114,13 +102,8 @@
 		erase(x, y, halfEraserSize, p, tmpCopy);
 	}
 
-<<<<<<< HEAD
 	g_mutex_lock(&this->partLock);
 	PartList * old = this->parts;
-=======
-	g_mutex_lock(this->partLock);
-	PartList* old = this->parts;
->>>>>>> cd7cbe10
 	this->parts = tmpCopy;
 	g_mutex_unlock(&this->partLock);
 
