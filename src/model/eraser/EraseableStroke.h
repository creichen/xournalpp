--- conflicted
+++ resolved
@@ -49,13 +49,8 @@
 	XOJ_TYPE_ATTRIB;
 
 
-<<<<<<< HEAD
 	GMutex partLock;
 	PartList * parts;
-=======
-	GMutex* partLock;
-	PartList* parts;
->>>>>>> cd7cbe10
 
 	Range* repaintRect;
 
