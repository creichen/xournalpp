/*
 * Xournal++
 *
 * Custom Poppler access library
 *
 * @author Xournal Team
 * http://xournal.sf.net
 *
 * @license GPL
 */

#ifndef __XOJ_POPPLERPAGE_H__
#define __XOJ_POPPLERPAGE_H__

#include <gtk/gtk.h>
#include "../poppler-0.24.1/poppler/PDFDoc.h"
#include "../poppler-0.24.1/poppler/Gfx.h"
#include "../poppler-0.24.1/poppler/FontInfo.h"
#include "../poppler-0.24.1/poppler/TextOutputDev.h"
#include "../poppler-0.24.1/poppler/Catalog.h"
#include "../poppler-0.24.1/poppler/OptionalContent.h"
#include "../workaround/workaround.h"

#include <XournalType.h>

class Page;
class TextPage;
class Annots;
class XojPopplerImage;

class XojPopplerPage
{
private:
	XojPopplerPage(PDFDoc* doc, GMutex* docMutex, CairoOutputDev* outputDev,
	               Page* page, int index);
	virtual ~XojPopplerPage();
public:
	double getWidth();
	double getHeight();

	void render(cairo_t* cr, bool forPrinting = false);

	GList* findText(const char* text);

	Page* getPage();

private:
	void initTextPage();

private:
	XOJ_TYPE_ATTRIB;

<<<<<<< HEAD
	GMutex renderMutex;
	GMutex * docMutex;
=======
	GMutex* renderMutex;
	GMutex* docMutex;
>>>>>>> cd7cbe10

	CairoOutputDev* outputDev;
	PDFDoc* doc;
	Page* page;
	int index;

	TextPage* text;
	Annots* annots;

	friend class _IntPopplerDocument;
};

class XojPopplerRectangle
{
public:
	XojPopplerRectangle();

public:
	double x1;
	double y1;
	double x2;
	double y2;
};


#endif /* __XOJ_POPPLERPAGE_H__ */<|MERGE_RESOLUTION|>--- conflicted
+++ resolved
@@ -50,13 +50,8 @@
 private:
 	XOJ_TYPE_ATTRIB;
 
-<<<<<<< HEAD
 	GMutex renderMutex;
 	GMutex * docMutex;
-=======
-	GMutex* renderMutex;
-	GMutex* docMutex;
->>>>>>> cd7cbe10
 
 	CairoOutputDev* outputDev;
 	PDFDoc* doc;
