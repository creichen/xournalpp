/*
 * Xournal++
 *
 * The widget wich displays the PDF and the drawings
 *
 * @author Xournal++ Team
 * https://github.com/xournalpp/xournalpp
 *
 * @license GNU GPLv2 or later
 */

#pragma once

#include "control/ZoomControl.h"
#include "model/DocumentListener.h"
#include "model/PageRef.h"

#include <Arrayiterator.h>

#include <gtk/gtk.h>

class Control;
class Cursor;
class Document;
class EditSelection;
class Layout;
class PagePositionHandler;
class XojPageView;
class PdfCache;
class Rectangle;
class RepaintHandler;
class TextEditor;

class XournalView : public DocumentListener, public ZoomListener
{
public:
	XournalView(GtkWidget* parent, Control* control);
	virtual ~XournalView();

public:
	void zoomIn();
	void zoomOut();
	void setZoom(gdouble scale);

	bool paint(GtkWidget* widget, GdkEventExpose* event);

	void requestPage(XojPageView* page);

	void layoutPages();

	void scrollTo(size_t pageNo, double y);

	void scrollToXY(size_t pageNo, double x, double y);

	size_t getCurrentPage();

	void clearSelection();

	void layerChanged(size_t page);

	void requestFocus();

	void forceUpdatePagenumbers();

	XojPageView* getViewFor(size_t pageNr);

	bool searchTextOnPage(string text, size_t p, int* occures, double* top);

	bool cut();
	bool copy();
	bool paste();

	void getPasteTarget(double& x, double& y);

	bool actionDelete();

	void endTextAllPages(XojPageView* except = NULL);

	void resetShapeRecognizer();

	int getDisplayWidth() const;
	int getDisplayHeight() const;

	bool isPageVisible(size_t page, int* visibleHeight);

<<<<<<< HEAD
	bool isPageVisibleXY(int page, double* x, double* y, double* visibleWidth, double* visibleHeight);

	void ensureRectIsVisible(int x, int y, int width, int heigth);
=======
	void ensureRectIsVisible(int x, int y, int width, int height);
>>>>>>> 35630a0f

	void setSelection(EditSelection* selection);
	EditSelection* getSelection();
	void deleteSelection(EditSelection* sel = NULL);
	void repaintSelection(bool evenWithoutSelection = false);

	void setEventCompression(gboolean enable);

	TextEditor* getTextEditor();
	ArrayIterator<XojPageView*> pageViewIterator();
	Control* getControl();
	double getZoom();
	Document* getDocument();
	PagePositionHandler* getPagePositionHandler();
	PdfCache* getCache();
	RepaintHandler* getRepaintHandler();
	GtkWidget* getWidget();
	Cursor* getCursor();

	Rectangle* getVisibleRect(int page);
	Rectangle* getVisibleRect(XojPageView* redrawable);

	GtkContainer* getParent();
public:
	//ZoomListener interface
	void zoomChanged(double lastZoom);

public:
	//DocumentListener interface
	void pageSelected(size_t page);
	void pageSizeChanged(size_t page);
	void pageChanged(size_t page);
	void pageInserted(size_t page);
	void pageDeleted(size_t page);
	void documentChanged(DocumentChangeType type);
	double getPageOffsetY(size_t pageNo);

public:
	bool onKeyPressEvent(GdkEventKey* event);
	bool onKeyReleaseEvent(GdkEventKey* event);

	// TODO Private!, Naming conventions!
	bool zoom_gesture_active;
	static void onRealized(GtkWidget* widget, XournalView* view);

	static void zoom_gesture_begin_cb(GtkGesture* gesture,GdkEventSequence* sequence,XournalView* view);
	static void zoom_gesture_end_cb(GtkGesture* gesture,GdkEventSequence* sequence,XournalView* view);
	static void zoom_gesture_scale_changed_cb(GtkGestureZoom* gesture,gdouble scale,XournalView* view);

private:

	void fireZoomChanged();

	void addLoadPageToQue(PageRef page, int priority);

	Rectangle* getVisibleRect(size_t page);

	static gboolean clearMemoryTimer(XournalView* widget);

	static void staticLayoutPages(GtkWidget *widget, GtkAllocation* allocation, void* data);

private:
	XOJ_TYPE_ATTRIB;

	// Gestures
	GtkGesture* zoom_gesture;
	gdouble zoom_gesture_begin;
	Rectangle visRect_gesture_begin;
	//Problems with pinch to zoom:
	//-keep view centered between pinching fingers
	//-gtk_gesture_is_recognized not working (always false in XournalWidget.cpp code)

	GtkWidget* widget;
	double margin;

	XojPageView** viewPages;
	size_t viewPagesLen;

	Control* control;
	GtkContainer* parent;

	size_t currentPage;
	size_t lastSelectedPage;

	PdfCache* cache;

	/**
	 * Handler for rerendering pages / repainting pages
	 */
	RepaintHandler* repaintHandler;

	/**
	 * The positions of all pages
	 */
	PagePositionHandler* pagePosition;

	/**
	 * Memory cleanup timeout
	 */
	int cleanupTimeout;

	friend class Layout;
};<|MERGE_RESOLUTION|>--- conflicted
+++ resolved
@@ -50,8 +50,6 @@
 
 	void scrollTo(size_t pageNo, double y);
 
-	void scrollToXY(size_t pageNo, double x, double y);
-
 	size_t getCurrentPage();
 
 	void clearSelection();
@@ -83,13 +81,7 @@
 
 	bool isPageVisible(size_t page, int* visibleHeight);
 
-<<<<<<< HEAD
-	bool isPageVisibleXY(int page, double* x, double* y, double* visibleWidth, double* visibleHeight);
-
-	void ensureRectIsVisible(int x, int y, int width, int heigth);
-=======
 	void ensureRectIsVisible(int x, int y, int width, int height);
->>>>>>> 35630a0f
 
 	void setSelection(EditSelection* selection);
 	EditSelection* getSelection();
@@ -125,7 +117,6 @@
 	void pageInserted(size_t page);
 	void pageDeleted(size_t page);
 	void documentChanged(DocumentChangeType type);
-	double getPageOffsetY(size_t pageNo);
 
 public:
 	bool onKeyPressEvent(GdkEventKey* event);
