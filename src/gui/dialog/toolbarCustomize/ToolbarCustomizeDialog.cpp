--- conflicted
+++ resolved
@@ -94,16 +94,9 @@
 	freeColorIconview();
 
 	// We can only delete this list at the end, it would be better to delete this list after a refresh and after drag_end is called...
-<<<<<<< HEAD
 	for (GList * l = this->itemDatalist; l != NULL; l = l->next) {
 		ToolItemDragData * data = (ToolItemDragData *) l->data;
 		g_object_unref(data->icon);
-=======
-	for (GList* l = this->itemDatalist; l != NULL; l = l->next)
-	{
-		ToolItemDragData* data = (ToolItemDragData*) l->data;
-		gdk_pixbuf_unref(data->icon);
->>>>>>> c9213834
 		g_free(data);
 	}
 
