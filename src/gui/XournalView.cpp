#include "XournalView.h"

#include "Cursor.h"
#include "Layout.h"
#include "PageView.h"
#include "RepaintHandler.h"
#include "Shadow.h"

#include "control/Control.h"
#include "control/PdfCache.h"
#include "control/settings/MetadataManager.h"
#include "gui/inputdevices/TouchHelper.h"
#include "model/Document.h"
#include "model/Stroke.h"
#include "undo/DeleteUndoAction.h"
#include "widgets/XournalWidget.h"

#include <Rectangle.h>
#include <Util.h>

#include <gdk/gdk.h>

<<<<<<< HEAD
#include <tuple>
#include <math.h>

=======
>>>>>>> dbd26811
XournalView::XournalView(GtkWidget* parent, Control* control, ScrollHandling* scrollHandling)
 : scrollHandling(scrollHandling),
   control(control)
{
	XOJ_INIT_TYPE(XournalView);

	this->cache = new PdfCache(control->getSettings()->getPdfPageCacheSize());
	registerListener(control);

	this->widget = gtk_xournal_new(this, scrollHandling);
	// we need to refer widget here, because we unref it somewhere twice!?
	g_object_ref(this->widget);

	gtk_container_add(GTK_CONTAINER(parent), this->widget);
	gtk_widget_show(this->widget);

	g_signal_connect(getWidget(), "realize", G_CALLBACK(onRealized), this);

	this->repaintHandler = new RepaintHandler(this);
	this->touchHelper = new TouchHelper(control->getSettings());

	control->getZoomControl()->addZoomListener(this);

	gtk_widget_set_can_default(this->widget, true);
	gtk_widget_grab_default(this->widget);

	gtk_widget_grab_focus(this->widget);

	this->cleanupTimeout = g_timeout_add_seconds(5, (GSourceFunc) clearMemoryTimer, this);
}

XournalView::~XournalView()
{
	XOJ_CHECK_TYPE(XournalView);

	g_source_remove(this->cleanupTimeout);

	for (size_t i = 0; i < this->viewPagesLen; i++)
	{
		delete this->viewPages[i];
	}
	delete[] this->viewPages;
	this->viewPagesLen = 0;
	this->viewPages = NULL;

	delete this->cache;
	this->cache = NULL;
	delete this->repaintHandler;
	this->repaintHandler = NULL;


	gtk_widget_destroy(this->widget);
	this->widget = NULL;

	delete this->touchHelper;
	this->touchHelper = NULL;

	XOJ_RELEASE_TYPE(XournalView);
}

gint pageViewCmpSize(XojPageView* a, XojPageView* b)
{
	return a->getLastVisibleTime() - b->getLastVisibleTime();
}

void XournalView::staticLayoutPages(GtkWidget *widget, GtkAllocation *allocation, void *data)
{
	XournalView *xv = (XournalView *)data;
	XOJ_CHECK_TYPE_OBJ(xv, XournalView);
	xv->layoutPages();
}

gboolean XournalView::clearMemoryTimer(XournalView* widget)
{
	XOJ_CHECK_TYPE_OBJ(widget, XournalView);

	GList* list = NULL;

	for (size_t i = 0; i < widget->viewPagesLen; i++)
	{
		XojPageView* v = widget->viewPages[i];
		if (v->getLastVisibleTime() > 0)
		{
			list = g_list_insert_sorted(list, v, (GCompareFunc) pageViewCmpSize);
		}
	}

	int pixel = 2884560;
	int firstPages = 4;

	int i = 0;

	for (GList* l = list; l != NULL; l = l->next)
	{
		if (firstPages)
		{
			firstPages--;
		}
		else
		{
			XojPageView* v = (XojPageView*) l->data;

			if (pixel <= 0)
			{
				v->deleteViewBuffer();
			}
			else
			{
				pixel -= v->getBufferPixels();
			}
		}
		i++;
	}

	g_list_free(list);

	// call again
	return true;
}

size_t XournalView::getCurrentPage()
{
	XOJ_CHECK_TYPE(XournalView);

	return currentPage;
}

const int scrollKeySize = 30;

bool XournalView::onKeyPressEvent(GdkEventKey* event)
{
	XOJ_CHECK_TYPE(XournalView);

	size_t p = getCurrentPage();
	if (p != size_t_npos && p < this->viewPagesLen)
	{
		XojPageView* v = this->viewPages[p];
		if (v->onKeyPressEvent(event))
		{
			return true;
		}
	}

	// Esc leaves fullscreen mode
	if (event->keyval == GDK_KEY_Escape || event->keyval == GDK_KEY_F11)
	{
		if (control->isFullscreen())
		{
			control->setFullscreen(false);
			return true;
		}
	}

	// F5 starts presentation modus
	if (event->keyval == GDK_KEY_F5)
	{
		if (!control->isFullscreen())
		{
			control->setViewPresentationMode(true);
			control->setFullscreen(true);
			return true;
		}
	}

	guint state = event->state & gtk_accelerator_get_default_mod_mask();

	Layout* layout = gtk_xournal_get_layout(this->widget);

	if (state & GDK_SHIFT_MASK)
	{
		GtkAllocation alloc =
		{ 0 };
		gtk_widget_get_allocation(gtk_widget_get_parent(this->widget), &alloc);
		int windowHeight = alloc.height - scrollKeySize;

		if (event->keyval == GDK_KEY_Page_Down)
		{
			layout->scrollRelativ(0, windowHeight);
			return false;
		}
		if (event->keyval == GDK_KEY_Page_Up || event->keyval == GDK_KEY_space)
		{
			layout->scrollRelativ(0, -windowHeight);
			return true;
		}
	}
	else
	{
		if (event->keyval == GDK_KEY_Page_Down)
		{
			control->getScrollHandler()->goToNextPage();
			return true;
		}
		if (event->keyval == GDK_KEY_Page_Up)
		{
			control->getScrollHandler()->goToPreviousPage();
			return true;
		}
	}

	if (event->keyval == GDK_KEY_space) {
		GtkAllocation alloc = { 0 };
		gtk_widget_get_allocation(gtk_widget_get_parent(this->widget), &alloc);
		int windowHeight = alloc.height - scrollKeySize;

		layout->scrollRelativ(0, windowHeight);
		return true;
	}

	if (event->keyval == GDK_KEY_Up)
	{
		if (control->getSettings()->isPresentationMode())
		{
			control->getScrollHandler()->goToPreviousPage();
			return true;
		}
		else
		{
			layout->scrollRelativ(0, -scrollKeySize);
			return true;
		}
	}

	if (event->keyval == GDK_KEY_Down)
	{
		if (control->getSettings()->isPresentationMode())
		{
			control->getScrollHandler()->goToNextPage();
			return true;
		}
		else
		{
			layout->scrollRelativ(0, scrollKeySize);
			return true;
		}
	}

	if (event->keyval == GDK_KEY_Left)
	{
		control->getScrollHandler()->goToPreviousPage();
		return true;
	}

	if (event->keyval == GDK_KEY_Right)
	{
		control->getScrollHandler()->goToNextPage();
		return true;
	}

	if (event->keyval == GDK_KEY_End)
	{
		control->getScrollHandler()->goToLastPage();
		return true;
	}

	if (event->keyval == GDK_KEY_Home)
	{
		control->getScrollHandler()->goToFirstPage();
		return true;
	}

	// vim like scrolling
	if (event->keyval == GDK_KEY_j)
	{
		layout->scrollRelativ(0, 60);
		return true;
	}
	if (event->keyval == GDK_KEY_k)
	{
		layout->scrollRelativ(0, -60);
		return true;
	}
	if (event->keyval == GDK_KEY_h)
	{
		layout->scrollRelativ(-60, 0);
		return true;
	}
	if (event->keyval == GDK_KEY_l)
	{
		layout->scrollRelativ(60, 0);
		return true;
	}

	return false;
}

RepaintHandler* XournalView::getRepaintHandler()
{
	XOJ_CHECK_TYPE(XournalView);

	return this->repaintHandler;
}

bool XournalView::onKeyReleaseEvent(GdkEventKey* event)
{
	XOJ_CHECK_TYPE(XournalView);

	size_t p = getCurrentPage();
	if (p != size_t_npos && p < this->viewPagesLen)
	{
		XojPageView* v = this->viewPages[p];
		if (v->onKeyReleaseEvent(event))
		{
			return true;
		}
	}

	return false;
}

void XournalView::onRealized(GtkWidget* widget, XournalView* view)
{
	XOJ_CHECK_TYPE_OBJ(view, XournalView);

	// Disable event compression
	if (gtk_widget_get_realized(view->getWidget()))
	{
		gdk_window_set_event_compression(gtk_widget_get_window(view->getWidget()), false);
	}
	else
	{
		g_warning("could not disable event compression");
	}
}

// send the focus back to the appropriate widget
void XournalView::requestFocus()
{
	XOJ_CHECK_TYPE(XournalView);

	gtk_widget_grab_focus(this->widget);
}

bool XournalView::searchTextOnPage(string text, size_t p, int* occures, double* top)
{
	XOJ_CHECK_TYPE(XournalView);

	if (p == size_t_npos || p >= this->viewPagesLen)
	{
		return false;
	}
	XojPageView* v = this->viewPages[p];

	return v->searchTextOnPage(text, occures, top);
}

void XournalView::forceUpdatePagenumbers()
{
	XOJ_CHECK_TYPE(XournalView);

	size_t p = this->currentPage;
	this->currentPage = size_t_npos;

	control->firePageSelected(p);
}

XojPageView* XournalView::getViewFor(size_t pageNr)
{
	XOJ_CHECK_TYPE(XournalView);

	if (pageNr == size_t_npos || pageNr >= this->viewPagesLen)
	{
		return NULL;
	}
	return this->viewPages[pageNr];
}

void XournalView::pageSelected(size_t page)
{
	XOJ_CHECK_TYPE(XournalView);

	if (this->currentPage == page && this->lastSelectedPage == page)
	{
		return;
	}

	Document* doc = control->getDocument();
	doc->lock();
	Path file = doc->getEvMetadataFilename();
	doc->unlock();

	control->getMetadataManager()->storeMetadata(file.str(), page, getZoom());

	if (this->lastSelectedPage != size_t_npos && this->lastSelectedPage < this->viewPagesLen)
	{
		this->viewPages[this->lastSelectedPage]->setSelected(false);
	}

	this->currentPage = page;

	size_t pdfPage = size_t_npos;

	if (page != size_t_npos && page < viewPagesLen)
	{
		XojPageView* vp = viewPages[page];
		vp->setSelected(true);
		lastSelectedPage = page;
		pdfPage = vp->getPage()->getPdfPageNr();
	}

	control->updatePageNumbers(currentPage, pdfPage);

	control->updateBackgroundSizeButton();
}

Control* XournalView::getControl()
{
	XOJ_CHECK_TYPE(XournalView);

	return control;
}

void XournalView::scrollTo(size_t pageNo, double yDocument)
{
	XOJ_CHECK_TYPE(XournalView);

	if (pageNo >= this->viewPagesLen)
	{
		return;
	}

	XojPageView* v = this->viewPages[pageNo];

	// Make sure it is visible
	Layout* layout = gtk_xournal_get_layout(this->widget);

	int x = v->getX();
	int y = v->getY() + yDocument;
	int width = v->getDisplayWidth();
	int height = v->getDisplayHeight();

	layout->ensureRectIsVisible(x, y, width, height);
}

void XournalView::endTextAllPages(XojPageView* except)
{
	XOJ_CHECK_TYPE(XournalView);

	for (size_t i = 0; i < this->viewPagesLen; i++)
	{
		XojPageView* v = this->viewPages[i];
		if (except != v)
		{
			v->endText();
		}
	}
}

void XournalView::layerChanged(size_t page)
{
	XOJ_CHECK_TYPE(XournalView);

	if (page != size_t_npos && page < this->viewPagesLen)
	{
		this->viewPages[page]->rerenderPage();
	}
}

void XournalView::getPasteTarget(double& x, double& y)
{
	XOJ_CHECK_TYPE(XournalView);

	size_t pageNo = getCurrentPage();
	if (pageNo == size_t_npos)
	{
		return;
	}

	Rectangle* rect = getVisibleRect(pageNo);

	if (rect)
	{
		x = rect->x + rect->width / 2;
		y = rect->y + rect->height / 2;
		delete rect;
	}
}

/**
 * Return the rectangle which is visible on screen, in document cooordinates
 *
 * Or NULL if the page is not visible
 */
Rectangle* XournalView::getVisibleRect(size_t page)
{
	XOJ_CHECK_TYPE(XournalView);

	if (page == size_t_npos || page >= this->viewPagesLen)
	{
		return NULL;
	}
	XojPageView* p = this->viewPages[page];

	return getVisibleRect(p);
}

Rectangle* XournalView::getVisibleRect(XojPageView* redrawable)
{
	XOJ_CHECK_TYPE(XournalView);

	return gtk_xournal_get_visible_area(this->widget, redrawable);
}

/**
 * A pen action was detected now, therefore ignore touch events
 * for a short time
 */
void XournalView::penActionDetected()
{
	XOJ_CHECK_TYPE(XournalView);
	this->lastPenAction = g_get_monotonic_time() / 1000;
}

/**
 * If the pen was active a short time before, ignore touch events
 */
bool XournalView::shouldIgnoreTouchEvents()
{
	XOJ_CHECK_TYPE(XournalView);
	if ((g_get_monotonic_time() / 1000 - this->lastPenAction) < 500)
	{
		// g_message("Ignore touch, pen was active\n");
		return true;
	}
	return false;
}

/**
 * @return Helper class for Touch specific fixes
 */
TouchHelper* XournalView::getTouchHelper()
{
	XOJ_CHECK_TYPE(XournalView);

	return touchHelper;
}

/**
 * @returnScrollbars
 */
ScrollHandling* XournalView::getScrollHandling()
{
	XOJ_CHECK_TYPE(XournalView);

	return scrollHandling;
}

GtkWidget* XournalView::getWidget()
{
	XOJ_CHECK_TYPE(XournalView);

	return widget;
}

void XournalView::zoomIn()
{
	XOJ_CHECK_TYPE(XournalView);

	control->getZoomControl()->zoomOneStep(ZOOM_IN);
}

void XournalView::zoomOut()
{
	XOJ_CHECK_TYPE(XournalView);

	control->getZoomControl()->zoomOneStep(ZOOM_OUT);
}

void XournalView::ensureRectIsVisible(int x, int y, int width, int height)
{
	XOJ_CHECK_TYPE(XournalView);

	Layout* layout = gtk_xournal_get_layout(this->widget);
	layout->ensureRectIsVisible(x, y, width, height);
}

void XournalView::zoomChanged()
{
	XOJ_CHECK_TYPE(XournalView);

	Layout* layout = gtk_xournal_get_layout(this->widget);
	int currentPage = this->getCurrentPage();
	XojPageView* view = getViewFor(currentPage);
	ZoomControl* zoom = control->getZoomControl();

	if (!view)
	{
		return;
	}

	// move this somewhere else maybe
	layout->layoutPages();

	if(zoom->isZoomPresentationMode() || zoom->isZoomFitMode())
	{
		scrollTo(currentPage);
	}
	else
	{
		std::tuple<double, double> pos = zoom->getScrollPositionAfterZoom(view);
		if(std::get<0>(pos) != -1 && std::get<1>(pos) != -1)
		{
			layout->scrollAbs(std::get<0>(pos), std::get<1>(pos));
		}
	}

	Document* doc = control->getDocument();
	doc->lock();
	Path file = doc->getEvMetadataFilename();
	doc->unlock();

	control->getMetadataManager()->storeMetadata(file.str(), getCurrentPage(), zoom->getZoomReal());

	// Updates the Eraser's cursor icon in order to make it as big as the erasing area
	control->getCursor()->updateCursor();

	this->control->getScheduler()->blockRerenderZoom();
}

void XournalView::pageSizeChanged(size_t page)
{
	XOJ_CHECK_TYPE(XournalView);
	layoutPages();
}

void XournalView::pageChanged(size_t page)
{
	XOJ_CHECK_TYPE(XournalView);

	if (page != size_t_npos && page < this->viewPagesLen)
	{
		this->viewPages[page]->rerenderPage();
	}
}

void XournalView::pageDeleted(size_t page)
{
	XOJ_CHECK_TYPE(XournalView);

	size_t currentPage = control->getCurrentPageNo();

	delete this->viewPages[page];

	for (size_t i = page; i < this->viewPagesLen - 1; i++)
	{
		this->viewPages[i] = this->viewPages[i + 1];
	}

	this->viewPagesLen--;
	this->viewPages[this->viewPagesLen] = NULL;

	if (currentPage >= page)
	{
		currentPage--;
	}

	layoutPages();
	control->getScrollHandler()->scrollToPage(currentPage);
}

TextEditor* XournalView::getTextEditor()
{
	XOJ_CHECK_TYPE(XournalView);

	for (size_t i = 0; i < this->viewPagesLen; i++)
	{
		XojPageView* v = this->viewPages[i];
		if (v->getTextEditor())
		{
			return v->getTextEditor();
		}
	}

	return NULL;
}

void XournalView::resetShapeRecognizer()
{
	XOJ_CHECK_TYPE(XournalView);

	for (size_t i = 0; i < this->viewPagesLen; i++)
	{
		XojPageView* v = this->viewPages[i];
		v->resetShapeRecognizer();
	}
}

PdfCache* XournalView::getCache()
{
	XOJ_CHECK_TYPE(XournalView);

	return this->cache;
}

void XournalView::pageInserted(size_t page)
{
	XOJ_CHECK_TYPE(XournalView);

	XojPageView** lastViewPages = this->viewPages;

	this->viewPages = new XojPageView *[this->viewPagesLen + 1];

	for (size_t i = 0; i < page; i++)
	{
		this->viewPages[i] = lastViewPages[i];

		// unselect to prevent problems...
		this->viewPages[i]->setSelected(false);
	}

	for (size_t i = page; i < this->viewPagesLen; i++)
	{
		this->viewPages[i + 1] = lastViewPages[i];

		// unselect to prevent problems...
		this->viewPages[i + 1]->setSelected(false);
	}

	this->lastSelectedPage = -1;

	this->viewPagesLen++;

	delete[] lastViewPages;

	Document* doc = control->getDocument();
	doc->lock();
	XojPageView* pageView = new XojPageView(this, doc->getPage(page));
	doc->unlock();

	this->viewPages[page] = pageView;

	Layout* layout = gtk_xournal_get_layout(this->widget);
	layout->layoutPages();
	layout->updateVisibility();
}

double XournalView::getZoom()
{
	XOJ_CHECK_TYPE(XournalView);

	return control->getZoomControl()->getZoom();
}

int XournalView::getDpiScaleFactor()
{
	XOJ_CHECK_TYPE(XournalView);
	return gtk_widget_get_scale_factor(widget);
}

void XournalView::clearSelection()
{
	XOJ_CHECK_TYPE(XournalView);

	EditSelection* sel = GTK_XOURNAL(widget)->selection;
	GTK_XOURNAL(widget)->selection = NULL;
	delete sel;

	control->setClipboardHandlerSelection(getSelection());

	getCursor()->setMouseSelectionType(CURSOR_SELECTION_NONE);
	control->getToolHandler()->setSelectionEditTools(false, false, false);
}

void XournalView::deleteSelection(EditSelection* sel)
{
	XOJ_CHECK_TYPE(XournalView);

	if (sel == NULL)
	{
		sel = getSelection();
	}

	if (sel)
	{
		XojPageView* view = sel->getView();
		DeleteUndoAction* undo = new DeleteUndoAction(sel->getSourcePage(), false);
		sel->fillUndoItem(undo);
		control->getUndoRedoHandler()->addUndoAction(undo);

		clearSelection();

		view->rerenderPage();
		repaintSelection(true);
	}
}

void XournalView::setSelection(EditSelection* selection)
{
	XOJ_CHECK_TYPE(XournalView);

	clearSelection();
	GTK_XOURNAL(this->widget)->selection = selection;

	control->setClipboardHandlerSelection(getSelection());

	bool canChangeSize = false;
	bool canChangeColor = false;
	bool canChangeFill = false;

	for (Element* e : *selection->getElements())
	{
		if (e->getType() == ELEMENT_TEXT)
		{
			canChangeColor = true;
		}
		else if (e->getType() == ELEMENT_STROKE)
		{
			Stroke* s = (Stroke*) e;
			if (s->getToolType() != STROKE_TOOL_ERASER)
			{
				canChangeColor = true;
				canChangeFill = true;
			}
			canChangeSize = true;
		}

		if (canChangeColor && canChangeSize && canChangeFill)
		{
			break;
		}
	}

	control->getToolHandler()->setSelectionEditTools(canChangeColor, canChangeSize, canChangeFill);

	repaintSelection();
}

void XournalView::repaintSelection(bool evenWithoutSelection)
{
	XOJ_CHECK_TYPE(XournalView);

	if (evenWithoutSelection)
	{
		gtk_widget_queue_draw(this->widget);
		return;
	}

	EditSelection* selection = getSelection();
	if (selection == NULL)
	{
		return;
	}

	// repaint always the whole widget
	gtk_widget_queue_draw(this->widget);
}

void XournalView::layoutPages()
{
	XOJ_CHECK_TYPE(XournalView);

	Layout* layout = gtk_xournal_get_layout(this->widget);
	layout->layoutPages();
}

int XournalView::getDisplayHeight() const {
	XOJ_CHECK_TYPE(XournalView);

	GtkAllocation allocation = { 0 };
	gtk_widget_get_allocation(this->widget, &allocation);
	return allocation.height;
}

int XournalView::getDisplayWidth() const {
	XOJ_CHECK_TYPE(XournalView);

	GtkAllocation allocation = { 0 };
	gtk_widget_get_allocation(this->widget, &allocation);
	return allocation.width;
}

bool XournalView::isPageVisible(size_t page, int* visibleHeight)
{
	XOJ_CHECK_TYPE(XournalView);

	Rectangle* rect = getVisibleRect(page);
	if (rect)
	{
		if (visibleHeight)
		{
			*visibleHeight = rect->height;
		}

		delete rect;
		return true;
	}
	if (visibleHeight)
	{
		*visibleHeight = 0;
	}

	return false;
}

void XournalView::documentChanged(DocumentChangeType type)
{
	XOJ_CHECK_TYPE(XournalView);

	if (type != DOCUMENT_CHANGE_CLEARED && type != DOCUMENT_CHANGE_COMPLETE)
	{
		return;
	}

	XournalScheduler* scheduler = this->control->getScheduler();
	scheduler->lock();
	scheduler->removeAllJobs();

	clearSelection();

	for (size_t i = 0; i < this->viewPagesLen; i++)
	{
		delete this->viewPages[i];
	}
	delete[] this->viewPages;

	Document* doc = control->getDocument();
	doc->lock();

	this->viewPagesLen = doc->getPageCount();
	this->viewPages = new XojPageView*[viewPagesLen];

	for (size_t i = 0; i < viewPagesLen; i++)
	{
		XojPageView* pageView = new XojPageView(this, doc->getPage(i));
		viewPages[i] = pageView;
	}

	doc->unlock();

	layoutPages();
	scrollTo(0, 0);

	scheduler->unlock();
}

bool XournalView::cut()
{
	XOJ_CHECK_TYPE(XournalView);

	size_t p = getCurrentPage();
	if (p == size_t_npos || p >= viewPagesLen)
	{
		return false;
	}

	XojPageView* page = viewPages[p];
	return page->cut();
}

bool XournalView::copy()
{
	XOJ_CHECK_TYPE(XournalView);

	size_t p = getCurrentPage();
	if (p == size_t_npos || p >= viewPagesLen)
	{
		return false;
	}

	XojPageView* page = viewPages[p];
	return page->copy();
}

bool XournalView::paste()
{
	XOJ_CHECK_TYPE(XournalView);

	size_t p = getCurrentPage();
	if (p == size_t_npos || p >= viewPagesLen)
	{
		return false;
	}

	XojPageView* page = viewPages[p];
	return page->paste();
}

bool XournalView::actionDelete()
{
	XOJ_CHECK_TYPE(XournalView);

	size_t p = getCurrentPage();
	if (p == size_t_npos || p >= viewPagesLen)
	{
		return false;
	}

	XojPageView* page = viewPages[p];
	return page->actionDelete();
}

Document* XournalView::getDocument()
{
	XOJ_CHECK_TYPE(XournalView);

	return control->getDocument();
}

ArrayIterator<XojPageView*> XournalView::pageViewIterator()
{
	XOJ_CHECK_TYPE(XournalView);

	return ArrayIterator<XojPageView*> (viewPages, viewPagesLen);
}


Cursor* XournalView::getCursor()
{
	XOJ_CHECK_TYPE(XournalView);

	return control->getCursor();
}

EditSelection* XournalView::getSelection()
{
	XOJ_CHECK_TYPE(XournalView);

	g_return_val_if_fail(this->widget != NULL, NULL);
	g_return_val_if_fail(GTK_IS_XOURNAL(this->widget), NULL);

	return GTK_XOURNAL(this->widget)->selection;
}<|MERGE_RESOLUTION|>--- conflicted
+++ resolved
@@ -20,12 +20,9 @@
 
 #include <gdk/gdk.h>
 
-<<<<<<< HEAD
 #include <tuple>
 #include <math.h>
 
-=======
->>>>>>> dbd26811
 XournalView::XournalView(GtkWidget* parent, Control* control, ScrollHandling* scrollHandling)
  : scrollHandling(scrollHandling),
    control(control)
