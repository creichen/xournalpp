--- conflicted
+++ resolved
@@ -95,19 +95,16 @@
 	 */	
 	XojPageView* getViewAt(int x, int y);
 
-<<<<<<< HEAD
-protected:
-	static void horizontalScrollChanged(GtkAdjustment* adjustment, Layout* layout);
-	static void verticalScrollChanged(GtkAdjustment* adjustment, Layout* layout);
-=======
 	/**
 	 * Return the page index found ( or -1 if not found) at layout grid row,col
 	 * 
 	 */	
 	int getIndexAtGridMap(int row, int col);
-	
->>>>>>> 23cc6c80
-	
+
+protected:
+	static void horizontalScrollChanged(GtkAdjustment* adjustment, Layout* layout);
+	static void verticalScrollChanged(GtkAdjustment* adjustment, Layout* layout);
+
 private:
 	void checkScroll(GtkAdjustment* adjustment, double& lastScroll);
 	void setLayoutSize(int width, int height);
