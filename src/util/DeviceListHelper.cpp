#include "DeviceListHelper.h"

#include <i18n.h>

#include <algorithm>
#include <utility>
#include <vector>

void storeNewUnlistedDevice(std::vector<InputDevice>& deviceList, GdkDevice* device)
{
	// This could potentially be problematic with systems having a multitude of input devices as it searches linearily
	auto it = std::find(deviceList.begin(), deviceList.end(), InputDevice(device));
	if (it != deviceList.end())
	{
		// Device is already known but source may be unknown
		it->updateType(gdk_device_get_source(device));
		return;
	}

	deviceList.emplace_back(device);
<<<<<<< HEAD
=======

>>>>>>> c14eff69
}

void addDevicesToList(std::vector<InputDevice>& deviceList, GList* devList, bool ignoreTouchDevices)
{
	while (devList != nullptr)
	{
		auto dev = (GdkDevice*) devList->data;
		if (GDK_SOURCE_KEYBOARD == gdk_device_get_source(dev))
		{
			// Skip keyboard
			devList = devList->next;
			continue;
		}
		if (gdk_device_get_vendor_id(dev) == nullptr && gdk_device_get_product_id(dev) == nullptr)
		{
			// Skip core pointer
			devList = devList->next;
			continue;
		}
		if (ignoreTouchDevices && GDK_SOURCE_TOUCHSCREEN == gdk_device_get_source(dev))
		{
			devList = devList->next;
			continue;
		}

		storeNewUnlistedDevice(deviceList, dev);
		devList = devList->next;
	}
}

vector<InputDevice> DeviceListHelper::getDeviceList(Settings* settings, bool ignoreTouchDevices)
{
	vector<InputDevice> deviceList = settings->getKnownInputDevices();
	if (ignoreTouchDevices)
	{
<<<<<<< HEAD
		deviceList.erase(
		        std::remove_if(deviceList.begin(),
		                       deviceList.end(),
		                       [](InputDevice device) { return device.getSource() == GDK_SOURCE_TOUCHSCREEN; }),
		        deviceList.end());
=======
		deviceList.erase(std::remove_if(deviceList.begin(), deviceList.end(), [](InputDevice device) {
			return device.getSource() == GDK_SOURCE_TOUCHSCREEN;
		}), deviceList.end());
>>>>>>> c14eff69
	}

	GList* pointerSlaves;
	// TODO remove after completely switching to gtk 3.20 or use c++17 if constexpr (predicate){...} else{...} ...
#if (GDK_MAJOR_VERSION >= 3 && GDK_MINOR_VERSION >= 22)
	GdkDisplay* display = gdk_display_get_default();
	GdkSeat* defaultSeat = gdk_display_get_default_seat(display);
	GdkDevice* pointer = gdk_seat_get_pointer(defaultSeat);
	GdkSeat* pointerSeat = gdk_device_get_seat(pointer);
	pointerSlaves = gdk_seat_get_slaves(pointerSeat, GDK_SEAT_CAPABILITY_ALL_POINTING);
#else
	GdkDeviceManager* deviceManager = gdk_display_get_device_manager(gdk_display_get_default());
	pointerSlaves = gdk_device_manager_list_devices(deviceManager, GDK_DEVICE_TYPE_SLAVE);
#endif
	addDevicesToList(deviceList, pointerSlaves, ignoreTouchDevices);
	g_list_free(pointerSlaves);

	if (deviceList.empty())
	{
		g_warning("No device found. Is Xournal++ running in debugger / Eclipse...?\n"
		          "Probably this is the reason for not finding devices!\n");
	}

	return deviceList;
}

<<<<<<< HEAD
InputDevice::InputDevice(GdkDevice* device)
 : name(gdk_device_get_name(device))
 , source(gdk_device_get_source(device))
=======
InputDevice::InputDevice(GdkDevice* device) : name(gdk_device_get_name(device)), source(gdk_device_get_source(device))
>>>>>>> c14eff69
{

}

<<<<<<< HEAD
InputDevice::InputDevice(string name, GdkInputSource source)
 : name(std::move(name))
 , source(source)
{
=======
InputDevice::InputDevice(string name, GdkInputSource source) : name(std::move(name)), source(source)
{

>>>>>>> c14eff69
}

string InputDevice::getName() const
{
	return this->name;
}

GdkInputSource InputDevice::getSource() const
{
	return this->source;
}

void InputDevice::updateType(GdkInputSource newSource)
{
	this->source = newSource;
}

string InputDevice::getType() const
{
	if (source == GDK_SOURCE_MOUSE)
	{
		return _("mouse");
	}
	else if (source == GDK_SOURCE_PEN)
	{
		return _("pen");
	}
	else if (source == GDK_SOURCE_ERASER)
	{
		return _("eraser");
	}
	else if (source == GDK_SOURCE_CURSOR)
	{
		return _("cursor");
	}
	else if (source == GDK_SOURCE_KEYBOARD)
	{
		// not used: filtered above
		return _("keyboard");
	}
	else if (source == GDK_SOURCE_TOUCHSCREEN)
	{
		return _("touchscreen");
	}
	else if (source == GDK_SOURCE_TOUCHPAD)
	{
		return _("touchpad");
	}
#if (GDK_MAJOR_VERSION >= 3 && GDK_MINOR_VERSION >= 22)
	else if (source == GDK_SOURCE_TRACKPOINT)
	{
		return _("trackpoint");
	}
#endif

	return "";
}

bool InputDevice::operator==(const InputDevice& inputDevice) const
{
	return this->getName() == inputDevice.getName();
}<|MERGE_RESOLUTION|>--- conflicted
+++ resolved
@@ -18,10 +18,6 @@
 	}
 
 	deviceList.emplace_back(device);
-<<<<<<< HEAD
-=======
-
->>>>>>> c14eff69
 }
 
 void addDevicesToList(std::vector<InputDevice>& deviceList, GList* devList, bool ignoreTouchDevices)
@@ -57,17 +53,11 @@
 	vector<InputDevice> deviceList = settings->getKnownInputDevices();
 	if (ignoreTouchDevices)
 	{
-<<<<<<< HEAD
 		deviceList.erase(
 		        std::remove_if(deviceList.begin(),
 		                       deviceList.end(),
 		                       [](InputDevice device) { return device.getSource() == GDK_SOURCE_TOUCHSCREEN; }),
 		        deviceList.end());
-=======
-		deviceList.erase(std::remove_if(deviceList.begin(), deviceList.end(), [](InputDevice device) {
-			return device.getSource() == GDK_SOURCE_TOUCHSCREEN;
-		}), deviceList.end());
->>>>>>> c14eff69
 	}
 
 	GList* pointerSlaves;
@@ -94,27 +84,17 @@
 	return deviceList;
 }
 
-<<<<<<< HEAD
 InputDevice::InputDevice(GdkDevice* device)
  : name(gdk_device_get_name(device))
  , source(gdk_device_get_source(device))
-=======
-InputDevice::InputDevice(GdkDevice* device) : name(gdk_device_get_name(device)), source(gdk_device_get_source(device))
->>>>>>> c14eff69
 {
 
 }
 
-<<<<<<< HEAD
 InputDevice::InputDevice(string name, GdkInputSource source)
  : name(std::move(name))
  , source(source)
 {
-=======
-InputDevice::InputDevice(string name, GdkInputSource source) : name(std::move(name)), source(source)
-{
-
->>>>>>> c14eff69
 }
 
 string InputDevice::getName() const
