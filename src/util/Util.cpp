#include <Util.h>
#include <sys/types.h>
#include <unistd.h>
#include <sys/stat.h>
#include "../cfg.h"
#include <stdlib.h>

#include <config.h>
#include <glib/gi18n-lib.h>


GdkColor Util::intToGdkColor(int c)
{
	GdkColor color = { 0, 0, 0, 0 };
	color.red = (c >> 8) & 0xff00;
	color.green = (c >> 0) & 0xff00;
	color.blue = (c << 8) & 0xff00;
	return color;
}

int Util::gdkColorToInt(const GdkColor& c)
{
	return (c.red >> 8) << 16 | (c.green >> 8) << 8 | (c.blue >> 8);
}

void Util::cairo_set_source_rgbi(cairo_t* cr, int c)
{
	double r = ((c >> 16) & 0xff) / 255.0;
	double g = ((c >> 8) & 0xff) / 255.0;
	double b = (c & 0xff) / 255.0;

	cairo_set_source_rgb(cr, r, g, b);
}

int Util::getPid()
{
	pid_t pid = getpid();
	return (int) pid;
}

String Util::getAutosaveFilename()
{
	String path = getSettingsSubfolder("autosave");

	path += getPid();
	path += ".xoj";

	return path;
}

String Util::getSettingsSubfolder(String subfolder)
{
	String path = String::format("%s%c%s%c%s%c", g_get_home_dir(), G_DIR_SEPARATOR,
	                             CONFIG_DIR, G_DIR_SEPARATOR, subfolder.c_str(), G_DIR_SEPARATOR);

	if (!g_file_test(path.c_str(), G_FILE_TEST_EXISTS))
	{
		mkdir(path.c_str(), 0700);
	}

	return path;
}

GtkWidget* Util::newSepeartorImage()
{
	GtkWidget* separator = gtk_vseparator_new();
	GdkPixbuf* pixbuf = Util::newPixbufFromWidget(separator);
	gtk_widget_unref(separator);
<<<<<<< HEAD
	GtkWidget * w = gtk_image_new_from_pixbuf(pixbuf);
	g_object_unref(pixbuf);
=======
	GtkWidget* w = gtk_image_new_from_pixbuf(pixbuf);
	gdk_pixbuf_unref(pixbuf);
>>>>>>> c9213834
	return w;
}

void Util::fakeExposeWidget(GtkWidget* widget, GdkPixmap* pixmap)
{
	GdkWindow* tmp_window;
	GdkEventExpose event;

	event.type = GDK_EXPOSE;
	event.window = pixmap;
	event.send_event = FALSE;
	event.area = widget->allocation;
	event.region = NULL;
	event.count = 0;

	tmp_window = widget->window;
	widget->window = pixmap;
	gtk_widget_send_expose(widget, (GdkEvent*) &event);
	widget->window = tmp_window;
}

/*
 * Source egg-editable-toolbar.c from evince
 *
 * We should probably experiment some more with this.
 * Right now the rendered icon is pretty good for most
 * themes. However, the icon is slightly large for themes
 * with large toolbar icons.
 */
GdkPixbuf* Util::newPixbufFromWidget(GtkWidget* widget, int iconSize)
{
	GtkWidget* window;
	GdkPixbuf* pixbuf;
	GtkRequisition requisition;
	GtkAllocation allocation;
	GdkPixmap* pixmap;
	GdkVisual* visual;
	gint icon_width;
	gint icon_height;
	GdkScreen* screen;

	icon_height = icon_width = iconSize;

	screen = gtk_widget_get_screen(widget);

	window = gtk_window_new(GTK_WINDOW_TOPLEVEL);

	gtk_container_add(GTK_CONTAINER (window), widget);
	gtk_widget_realize(window);
	gtk_widget_show(widget);
	gtk_widget_realize(widget);
	gtk_widget_map(widget);

	/* Gtk will never set the width or height of a window to 0. So setting the width to
	 * 0 and than getting it will provide us with the minimum width needed to render
	 * the icon correctly, without any additional window background noise.
	 * This is needed mostly for pixmap based themes.
	 */
	gtk_window_set_default_size(GTK_WINDOW (window), icon_width, icon_height);
	gtk_window_get_size(GTK_WINDOW (window), &icon_width, &icon_height);

	gtk_widget_size_request(window, &requisition);
	allocation.x = 0;
	allocation.y = 0;
	allocation.width = icon_width;
	allocation.height = icon_height;
	gtk_widget_size_allocate(window, &allocation);
	gtk_widget_size_request(window, &requisition);

	/* Create a pixmap */
	visual = gtk_widget_get_visual(window);
	pixmap = gdk_pixmap_new(NULL, icon_width, icon_height, visual->depth);
	gdk_drawable_set_colormap(GDK_DRAWABLE (pixmap),
	                          gtk_widget_get_colormap(window));

	/* Draw the window */
	gtk_widget_ensure_style(window);
	g_assert(window->style);
	g_assert(window->style->font_desc);

	fakeExposeWidget(window, pixmap);
	fakeExposeWidget(widget, pixmap);

	pixbuf = gdk_pixbuf_new(GDK_COLORSPACE_RGB, TRUE, 8, icon_width, icon_height);
	gdk_pixbuf_get_from_drawable(pixbuf, pixmap, NULL, 0, 0, 0, 0, icon_width,
	                             icon_height);

	gtk_widget_destroy(window);

	return pixbuf;
}

void Util::openFileWithDefaultApplicaion(const char* filename)
{
#ifdef __APPLE__
#define OPEN_PATTERN "open \"%s\""
#elif _WIN32 // note the underscore: without it, it's not msdn official!
#define OPEN_PATTERN "start \"%s\""
#else // linux, unix, ...
#define OPEN_PATTERN "xdg-open \"%s\""
#endif

	String escaped = String(filename).replace("\\", "\\\\").replace("\"", "\\\"");

	char* command = g_strdup_printf(OPEN_PATTERN, escaped.c_str());
	printf("XPP Execute command: «%s»\n", command);
	if(system(command) != 0)
	{
		GtkWidget* dlgError = gtk_message_dialog_new(NULL, GTK_DIALOG_MODAL,
		                                             GTK_MESSAGE_ERROR, GTK_BUTTONS_OK, "%s",
		                                             _("File could not be opened. You have to open it manual\n:URL: %s"), filename,
		                                             filename);
		gtk_dialog_run(GTK_DIALOG(dlgError));
	}
	g_free(command);
}

void Util::openFileWithFilebrowser(const char* filename)
{
#undef OPEN_PATTERN

#ifdef __APPLE__
#define OPEN_PATTERN "open \"%s\""
#elif _WIN32 // note the underscore: without it, it's not msdn official!
#define OPEN_PATTERN "explorer.exe /n,/e,\"%s\""
#else // linux, unix, ...
#define OPEN_PATTERN "nautilus \"file://%s\" || konqueror \"file://%s\""
#endif

	String escaped = String(filename).replace("\\", "\\\\").replace("\"", "\\\"");

	char* command = g_strdup_printf(OPEN_PATTERN, escaped.c_str(),
	                                escaped.c_str()); // twice for linux...
	printf("XPP show file in filebrowser command: «%s»\n", command);
	if(system(command) != 0)
	{
		GtkWidget* dlgError = gtk_message_dialog_new(NULL, GTK_DIALOG_MODAL,
		                                             GTK_MESSAGE_ERROR, GTK_BUTTONS_OK, "%s",
		                                             _("File could not be opened. You have to open it manual\n:URL: %s"), filename,
		                                             filename);
		gtk_dialog_run(GTK_DIALOG(dlgError));
	}
	g_free(command);
}
<|MERGE_RESOLUTION|>--- conflicted
+++ resolved
@@ -66,13 +66,8 @@
 	GtkWidget* separator = gtk_vseparator_new();
 	GdkPixbuf* pixbuf = Util::newPixbufFromWidget(separator);
 	gtk_widget_unref(separator);
-<<<<<<< HEAD
 	GtkWidget * w = gtk_image_new_from_pixbuf(pixbuf);
 	g_object_unref(pixbuf);
-=======
-	GtkWidget* w = gtk_image_new_from_pixbuf(pixbuf);
-	gdk_pixbuf_unref(pixbuf);
->>>>>>> c9213834
 	return w;
 }
 
