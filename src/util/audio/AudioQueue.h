--- conflicted
+++ resolved
@@ -21,36 +21,27 @@
 class AudioQueue : protected std::deque<int>
 {
 public:
-	AudioQueue();
-	~AudioQueue();
+    AudioQueue();
+    ~AudioQueue();
 
-<<<<<<< HEAD
     void reset();
     bool empty();
     unsigned long size();
-    void push(int *samples, unsigned long nSamples);
-    void pop(int *returnBuffer, int *bufferLength, unsigned long nSamples, int numChannels);
-=======
-public:
-	void reset();
-	bool empty();
-	unsigned long size();
-	void push(int* samples, unsigned long nSamples);
-	std::vector<int> pop(unsigned long nSamples);
+    void push(int* samples, unsigned long nSamples);
+    void pop(int* returnBuffer, int* bufferLength, unsigned long nSamples, int numChannels);
 
-	void signalEndOfStream();
-	void waitForNewElements(std::unique_lock<std::mutex>& lock);
-	bool hasStreamEnded();
-	std::mutex &syncMutex();
->>>>>>> e4f92268
+    void signalEndOfStream();
+    void waitForNewElements(std::unique_lock<std::mutex>& lock);
+    bool hasStreamEnded();
+    std::mutex &syncMutex();
 
 private:
 	XOJ_TYPE_ATTRIB;
 
 protected:
-	std::mutex queueLock;
-	std::condition_variable lockCondition;
-	bool streamEnd = false;
-	bool notified = false;
+    std::mutex queueLock;
+    std::condition_variable lockCondition;
+    bool streamEnd = false;
+    bool notified = false;
 };
 
