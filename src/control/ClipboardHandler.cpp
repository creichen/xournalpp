#include "ClipboardHandler.h"
#include "Control.h"
#include <pixbuf-utils.h>
#include <cairo-svg.h>
#include <config.h>
#include "../view/DocumentView.h"
#include <serializing/ObjectOutputStream.h>
#include <serializing/ObjectInputStream.h>
#include <serializing/BinObjectEncoding.h>

ClipboardHandler::ClipboardHandler(ClipboardListener* listener,
                                   GtkWidget* widget)
{
	XOJ_INIT_TYPE(ClipboardHandler);

	this->listener = listener;
	this->clipboard = gtk_widget_get_clipboard(widget, GDK_SELECTION_CLIPBOARD);
	this->containsText = false;
	this->containsImage = false;
	this->containsXournal = false;
	this->selection = NULL;

	this->hanlderId = g_signal_connect(this->clipboard, "owner-change",
	                                   G_CALLBACK(&ownerChangedCallback), this);

	this->listener->clipboardCutCopyEnabled(false);

	GdkDisplay* display = gtk_clipboard_get_display(clipboard);

	if (gdk_display_supports_selection_notification(display))
	{
		gtk_clipboard_request_contents(clipboard,
		                               gdk_atom_intern_static_string("TARGETS"),
		                               (GtkClipboardReceivedFunc) receivedClipboardContents, this);
	}
	else
	{
		// XFIXES extension not available, make Paste always sensitive
		this->listener->clipboardPasteEnabled(true);
	}
}

ClipboardHandler::~ClipboardHandler()
{
	XOJ_CHECK_TYPE(ClipboardHandler);

	g_signal_handler_disconnect(this->clipboard, this->hanlderId);

	XOJ_RELEASE_TYPE(ClipboardHandler);
}

static GdkAtom atomXournal =
    gdk_atom_intern_static_string("application/xournal");
static GdkAtom atomUtf8 = gdk_atom_intern_static_string("UTF8_STRING");

bool ClipboardHandler::paste()
{
	XOJ_CHECK_TYPE(ClipboardHandler);

	if (this->containsXournal)
	{
		gtk_clipboard_request_contents(this->clipboard, atomXournal,
		                               (GtkClipboardReceivedFunc) pasteClipboardContents, this);
		return true;
	}
	else if (this->containsText)
	{
		gtk_clipboard_request_contents(this->clipboard, atomUtf8,
		                               (GtkClipboardReceivedFunc) pasteClipboardContents, this);
		return true;
	}
	else if (this->containsImage)
	{
		gtk_clipboard_request_image(this->clipboard,
		                            (GtkClipboardImageReceivedFunc) pasteClipboardImage, this);
		return true;
	}

	return false;
}

bool ClipboardHandler::cut()
{
	XOJ_CHECK_TYPE(ClipboardHandler);

	bool result = this->copy();
	this->listener->deleteSelection();

	return result;
}

gint ElementCompareFunc(Element* a, Element* b)
{
	if (a->getY() == b->getY())
	{
		return a->getX() - b->getX();
	}
	return a->getY() - b->getY();
}

static GdkAtom atomSvg1 = gdk_atom_intern_static_string("image/svg");
static GdkAtom atomSvg2 = gdk_atom_intern_static_string("image/svg+xml");

// The contents of the clipboard
class ClipboardContents
{
public:
	ClipboardContents(String text, GdkPixbuf* image, String svg, GString* str)
	{
		this->text = text;
		this->image = image;
		this->svg = svg;
		this->str = str;
	}

<<<<<<< HEAD
	~ClipboardContents() {
		g_object_unref(this->image);
=======
	~ClipboardContents()
	{
		gdk_pixbuf_unref(this->image);
>>>>>>> c9213834
		g_string_free(this->str, true);
	}

public:
	static void getFunction(GtkClipboard* clipboard, GtkSelectionData* selection,
	                        guint info, ClipboardContents* contents)
	{

		if (selection->target == gdk_atom_intern_static_string("UTF8_STRING"))
		{
			gtk_selection_data_set_text(selection, contents->text.c_str(), -1);
		}
		else if (selection->target == gdk_atom_intern_static_string("image/png") ||
		         selection->target == gdk_atom_intern_static_string("image/jpeg")
		         || selection->target == gdk_atom_intern_static_string("image/gif"))
		{
			gtk_selection_data_set_pixbuf(selection, contents->image);
		}
		else if (atomSvg1 == selection->target || atomSvg2 == selection->target)
		{
			gtk_selection_data_set(selection, selection->target, 8,
			                       (guchar*) contents->svg.c_str(), contents->svg.size());
		}
		else if (atomXournal == selection->target)
		{
			gtk_selection_data_set(selection, selection->target, 8,
			                       (guchar*) contents->str->str, contents->str->len);
		}
	}

	static void clearFunction(GtkClipboard* clipboard, ClipboardContents* contents)
	{
		delete contents;
	}

private:
	String text;
	GdkPixbuf* image;
	String svg;
	GString* str;
};

static cairo_status_t svgWriteFunction(GString* string,
                                       const unsigned char* data, unsigned int length)
{
	g_string_append_len(string, (const gchar*) data, length);
	return CAIRO_STATUS_SUCCESS;
}

bool ClipboardHandler::copy()
{
	XOJ_CHECK_TYPE(ClipboardHandler);

	if (!this->selection)
	{
		return false;
	}

	/////////////////////////////////////////////////////////////////
	// prepare xournal contents
	/////////////////////////////////////////////////////////////////

	ObjectOutputStream out(new BinObjectEncoding());

	out.writeString(PACKAGE_STRING);

	out << this->selection;

	/////////////////////////////////////////////////////////////////
	// prepare text contents
	/////////////////////////////////////////////////////////////////

	GList* textElements = NULL;

	ListIterator<Element*> it = this->selection->getElements();

	while (it.hasNext())
	{
		Element* e = it.next();
		if (e->getType() == ELEMENT_TEXT)
		{
			textElements = g_list_insert_sorted(textElements, e,
			                                    (GCompareFunc) ElementCompareFunc);
		}
	}

	String text = "";
	for (GList* l = textElements; l != NULL; l = l->next)
	{
		Text* e = (Text*) l->data;
		if (text != "")
		{
			text += "\n";
		}
		text += e->getText();
	}
	g_list_free(textElements);

	/////////////////////////////////////////////////////////////////
	// prepare image contents: PNG
	/////////////////////////////////////////////////////////////////

	DocumentView view;

	double dpiFactor = 1.0 / 72.0 * 300.0;

	int width = selection->getWidth() * dpiFactor;
	int heigth = selection->getHeight() * dpiFactor;
	cairo_surface_t* surfacePng = cairo_image_surface_create(CAIRO_FORMAT_ARGB32,
	                                                         width, heigth);
	cairo_t* crPng = cairo_create(surfacePng);
	cairo_scale(crPng, dpiFactor, dpiFactor);

	cairo_translate(crPng, -selection->getXOnView(), -selection->getYOnView());
	view.drawSelection(crPng, this->selection);

	cairo_destroy(crPng);

	GdkPixbuf* image = xoj_pixbuf_get_from_surface(surfacePng, 0, 0, width, heigth);

	cairo_surface_destroy(surfacePng);

	/////////////////////////////////////////////////////////////////
	// prepare image contents: SVG
	/////////////////////////////////////////////////////////////////

	GString* svgString = g_string_sized_new(1048576);  // 1MB

	cairo_surface_t* surfaceSVG = cairo_svg_surface_create_for_stream((
	                                                                      cairo_write_func_t) svgWriteFunction, svgString, selection->getWidth(),
	                                                                  selection->getHeight());
	cairo_t* crSVG = cairo_create(surfaceSVG);

	view.drawSelection(crSVG, this->selection);

	cairo_surface_destroy(surfaceSVG);
	cairo_destroy(crSVG);

	/////////////////////////////////////////////////////////////////
	// copy to clipboard
	/////////////////////////////////////////////////////////////////

	GtkTargetList* list = gtk_target_list_new(NULL, 0);
	GtkTargetEntry* targets;
	int n_targets;

	// if we have text elements...
	if (!text.isEmpty())
	{
		gtk_target_list_add_text_targets(list, 0);
	}
	// we always copy an image to clipboard
	gtk_target_list_add_image_targets(list, 0, TRUE);
	gtk_target_list_add(list, atomSvg1, 0, 0);
	gtk_target_list_add(list, atomSvg2, 0, 0);
	gtk_target_list_add(list, atomXournal, 0, 0);

	targets = gtk_target_table_new_from_list(list, &n_targets);

	ClipboardContents* contents = new ClipboardContents(text, image, svgString->str,
	                                                    out.getStr());

	gtk_clipboard_set_with_data(this->clipboard, targets, n_targets,
	                            (GtkClipboardGetFunc) ClipboardContents::getFunction,
	                            (GtkClipboardClearFunc) ClipboardContents::clearFunction, contents);
	gtk_clipboard_set_can_store(this->clipboard, NULL, 0);

	gtk_target_table_free(targets, n_targets);
	gtk_target_list_unref(list);

	g_string_free(svgString, true);

	return true;
}

void ClipboardHandler::setSelection(EditSelection* selection)
{
	XOJ_CHECK_TYPE(ClipboardHandler);

	this->selection = selection;

	this->listener->clipboardCutCopyEnabled(selection != NULL);
}

void ClipboardHandler::setCopyPasteEnabled(bool enabled)
{
	XOJ_CHECK_TYPE(ClipboardHandler);

	if (enabled)
	{
		listener->clipboardCutCopyEnabled(true);
	}
	else if (!selection)
	{
		listener->clipboardCutCopyEnabled(false);
	}
}

void ClipboardHandler::ownerChangedCallback(GtkClipboard* clip, GdkEvent* event,
                                            ClipboardHandler* handler)
{
	XOJ_CHECK_TYPE_OBJ(handler, ClipboardHandler);

	if (event->type == GDK_OWNER_CHANGE)
	{
		handler->clipboardUpdated(event->owner_change.selection);
	}
}

void ClipboardHandler::clipboardUpdated(GdkAtom atom)
{
	XOJ_CHECK_TYPE(ClipboardHandler);

	gtk_clipboard_request_contents(clipboard,
	                               gdk_atom_intern_static_string("TARGETS"),
	                               (GtkClipboardReceivedFunc) receivedClipboardContents, this);
}

void ClipboardHandler::pasteClipboardImage(GtkClipboard* clipboard,
                                           GdkPixbuf* pixbuf, ClipboardHandler* handler)
{
	XOJ_CHECK_TYPE_OBJ(handler, ClipboardHandler);

	handler->listener->clipboardPasteImage(pixbuf);
}

void ClipboardHandler::pasteClipboardContents(GtkClipboard* clipboard,
                                              GtkSelectionData* selectionData, ClipboardHandler* handler)
{
	XOJ_CHECK_TYPE_OBJ(handler, ClipboardHandler);

	if (atomXournal == selectionData->target)
	{
		ObjectInputStream in;

		if (in.read((const char*) selectionData->data, selectionData->length))
		{
			handler->listener->clipboardPasteXournal(in);
		}
	}
	else
	{
		guchar* text = gtk_selection_data_get_text(selectionData);
		if (text != NULL)
		{
			handler->listener->clipboardPasteText((const char*) text);
			g_free(text);
		}
	}
}

gboolean gtk_selection_data_targets_include_xournal(GtkSelectionData*
                                                    selection_data)
{
	GdkAtom* targets;
	gint n_targets;
	gboolean result = FALSE;

	if (gtk_selection_data_get_targets(selection_data, &targets, &n_targets))
	{
		for (int i = 0; i < n_targets; i++)
		{
			if (targets[i] == atomXournal)
			{
				result = true;
				break;
			}
		}
		g_free(targets);
	}

	return result;
}

void ClipboardHandler::receivedClipboardContents(GtkClipboard* clipboard,
                                                 GtkSelectionData* selectionData, ClipboardHandler* handler)
{
	XOJ_CHECK_TYPE_OBJ(handler, ClipboardHandler);

	handler->containsText = gtk_selection_data_targets_include_text(selectionData);
	handler->containsXournal = gtk_selection_data_targets_include_xournal(
	                               selectionData);
	handler->containsImage = gtk_selection_data_targets_include_image(selectionData,
	                                                                  false);

	handler->listener->clipboardPasteEnabled(handler->containsText ||
	                                         handler->containsXournal || handler->containsImage);
}<|MERGE_RESOLUTION|>--- conflicted
+++ resolved
@@ -113,14 +113,8 @@
 		this->str = str;
 	}
 
-<<<<<<< HEAD
 	~ClipboardContents() {
 		g_object_unref(this->image);
-=======
-	~ClipboardContents()
-	{
-		gdk_pixbuf_unref(this->image);
->>>>>>> c9213834
 		g_string_free(this->str, true);
 	}
 
