--- conflicted
+++ resolved
@@ -55,23 +55,8 @@
 
 	stop();
 
-<<<<<<< HEAD
 	Job * job = NULL;
 	while (job = getNextJobUnlocked()) {
-=======
-	g_mutex_free(this->jobQueueMutex);
-	g_mutex_free(this->jobRunningMutex);
-
-	g_mutex_free(this->schedulerMutex);
-
-	g_mutex_free(this->blockRenderMutex);
-
-	g_cond_free(this->jobQueueCond);
-
-	Job* job = NULL;
-	while (job = getNextJobUnlocked())
-	{
->>>>>>> cd7cbe10
 		job->unref();
 	}
 
@@ -86,13 +71,8 @@
 void Scheduler::start()
 {
 	g_return_if_fail(this->thread == NULL);
-<<<<<<< HEAD
 	
 	this->thread = g_thread_new(name, (GThreadFunc)jobThreadCallback, this);
-=======
-	this->thread = g_thread_create((GThreadFunc)jobThreadCallback, this, true,
-	                               NULL);
->>>>>>> cd7cbe10
 }
 
 void Scheduler::stop()
