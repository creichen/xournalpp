--- conflicted
+++ resolved
@@ -73,13 +73,8 @@
 
 	cairo_destroy(crRect);
 
-<<<<<<< HEAD
 	g_mutex_lock(&view->drawingMutex);
 	cairo_t * crPageBuffer = cairo_create(view->crBuffer);
-=======
-	g_mutex_lock(view->drawingMutex);
-	cairo_t* crPageBuffer = cairo_create(view->crBuffer);
->>>>>>> cd7cbe10
 
 	cairo_set_operator(crPageBuffer, CAIRO_OPERATOR_SOURCE);
 	cairo_set_source_surface(crPageBuffer, rectBuffer, x, y);
@@ -103,14 +98,8 @@
 class RepaintWidgetHandler
 {
 public:
-<<<<<<< HEAD
 	RepaintWidgetHandler(GtkWidget * width) {
 		g_mutex_init(&this->mutex);
-=======
-	RepaintWidgetHandler(GtkWidget* width)
-	{
-		this->mutex = g_mutex_new();
->>>>>>> cd7cbe10
 		this->widget = width;
 		this->complete = false;
 		this->rects = NULL;
@@ -118,14 +107,8 @@
 	}
 
 public:
-<<<<<<< HEAD
 	void repaintComplete() {
 		g_mutex_lock(&this->mutex);
-=======
-	void repaintComplete()
-	{
-		g_mutex_lock(this->mutex);
->>>>>>> cd7cbe10
 		this->complete = true;
 		for(GList* l = this->rects; l != NULL; l = l->next)
 		{
@@ -139,17 +122,9 @@
 		g_mutex_unlock(&this->mutex);
 	}
 
-<<<<<<< HEAD
 	void repaintRects(Rectangle * rect) {
 		g_mutex_lock(&this->mutex);
 		if(this->complete) {
-=======
-	void repaintRects(Rectangle* rect)
-	{
-		g_mutex_lock(this->mutex);
-		if(this->complete)
-		{
->>>>>>> cd7cbe10
 			delete rect;
 		}
 		else
@@ -162,14 +137,8 @@
 	}
 
 private:
-<<<<<<< HEAD
 	static bool idleRepaint(RepaintWidgetHandler * data) {
 		g_mutex_lock(&data->mutex);
-=======
-	static bool idleRepaint(RepaintWidgetHandler* data)
-	{
-		g_mutex_lock(data->mutex);
->>>>>>> cd7cbe10
 		bool complete = data->complete;
 		GList* rects = data->rects;
 
@@ -217,11 +186,7 @@
 	}
 
 private:
-<<<<<<< HEAD
 	GMutex mutex;
-=======
-	GMutex* mutex;
->>>>>>> cd7cbe10
 
 	int rescaleId;
 
