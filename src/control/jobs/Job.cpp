#include "Job.h"
#include <stdio.h>
#include <gtk/gtk.h>

Job::Job()
{
	XOJ_INIT_TYPE(Job);

	this->afterRunId = 0;

	this->refCount = 1;
	g_mutex_init(&this->refMutex);
}

Job::~Job()
{
	XOJ_CHECK_TYPE(Job);

	XOJ_RELEASE_TYPE(Job);
}

void Job::unref()
{
	XOJ_CHECK_TYPE(Job);

	g_mutex_lock(&this->refMutex);
	this->refCount--;

<<<<<<< HEAD
	if (this->refCount == 0) {
		g_mutex_unlock(&this->refMutex);
		delete this;
	} else {
		g_mutex_unlock(&this->refMutex);
=======
	if (this->refCount == 0)
	{
		g_mutex_unlock(this->refMutex);
		delete this;
	}
	else
	{
		g_mutex_unlock(this->refMutex);
>>>>>>> cd7cbe10
	}
}

void Job::ref()
{
	XOJ_CHECK_TYPE(Job);

	g_mutex_lock(&this->refMutex);
	this->refCount++;
	g_mutex_unlock(&this->refMutex);
}

void Job::deleteJob()
{
	if(this->afterRunId)
	{
		g_source_remove(this->afterRunId);
		this->unref();
	}
}

void Job::execute()
{
	XOJ_CHECK_TYPE(Job);

	this->run();
}

void* Job::getSource()
{
	XOJ_CHECK_TYPE(Job);

	return NULL;
}

bool Job::callAfterCallback(Job* job)
{
	XOJ_CHECK_TYPE_OBJ(job, Job);

	gdk_threads_enter();

	job->afterRun();
	gdk_threads_leave();

	job->afterRunId = 0;
	job->unref();
	return false; // do not call again
}

void Job::callAfterRun()
{
	XOJ_CHECK_TYPE(Job);

	if(this->afterRunId)
	{
		return;
	}

	this->ref();

	this->afterRunId = g_idle_add((GSourceFunc) Job::callAfterCallback, this);
}

void Job::afterRun()
{
}<|MERGE_RESOLUTION|>--- conflicted
+++ resolved
@@ -26,22 +26,11 @@
 	g_mutex_lock(&this->refMutex);
 	this->refCount--;
 
-<<<<<<< HEAD
 	if (this->refCount == 0) {
 		g_mutex_unlock(&this->refMutex);
 		delete this;
 	} else {
 		g_mutex_unlock(&this->refMutex);
-=======
-	if (this->refCount == 0)
-	{
-		g_mutex_unlock(this->refMutex);
-		delete this;
-	}
-	else
-	{
-		g_mutex_unlock(this->refMutex);
->>>>>>> cd7cbe10
 	}
 }
 
