#include "Tool.h"

#include <optional>
#include <utility>

Tool::Tool(std::string name, ToolType type, Color color, unsigned int capabilities,
           std::optional<std::array<double, toolSizes>> thickness):
        name{std::move(name)}, type{type}, capabilities{capabilities}, thickness{std::move(thickness)} {
    setColor(color);
}

Tool::Tool(const Tool& t): name{t.name}, type{t.type}, capabilities{t.capabilities}, thickness{t.thickness} {
    setColor(t.getColor());
}

Tool::~Tool() {}

auto Tool::getName() const -> std::string { return this->name; }

void Tool::setCapability(unsigned int capability, bool enabled) {
    if (enabled) {
        this->capabilities |= capability;
    } else {
        this->capabilities &= ~capability;
    }
}

auto Tool::hasCapability(ToolCapabilities cap) const -> bool { return (this->capabilities & cap) != 0; }

<<<<<<< HEAD
auto Tool::getThickness(ToolSize size) const -> double { return this->thickness[size - TOOL_SIZE_VERY_FINE]; }
=======
auto Tool::getThickness(ToolSize size) const -> double { return this->thickness.value()[size - TOOL_SIZE_VERY_FINE]; }
>>>>>>> 2780815e

auto Tool::isDrawingTool() const -> bool {
    return this->type == TOOL_PEN || this->type == TOOL_HIGHLIGHTER || this->type == TOOL_ERASER;
}<|MERGE_RESOLUTION|>--- conflicted
+++ resolved
@@ -27,11 +27,7 @@
 
 auto Tool::hasCapability(ToolCapabilities cap) const -> bool { return (this->capabilities & cap) != 0; }
 
-<<<<<<< HEAD
-auto Tool::getThickness(ToolSize size) const -> double { return this->thickness[size - TOOL_SIZE_VERY_FINE]; }
-=======
 auto Tool::getThickness(ToolSize size) const -> double { return this->thickness.value()[size - TOOL_SIZE_VERY_FINE]; }
->>>>>>> 2780815e
 
 auto Tool::isDrawingTool() const -> bool {
     return this->type == TOOL_PEN || this->type == TOOL_HIGHLIGHTER || this->type == TOOL_ERASER;
