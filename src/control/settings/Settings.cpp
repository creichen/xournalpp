#include "Settings.h"

#include "ButtonConfig.h"
#include "model/FormatDefinitions.h"

#include <config.h>
#include <i18n.h>
#include <Util.h>

#define DEFAULT_FONT "Sans"
#define DEFAULT_FONT_SIZE 12

#define WRITE_BOOL_PROP(var) xmlNode = saveProperty((const char *)#var, var ? "true" : "false", root)
#define WRITE_STRING_PROP(var) xmlNode = saveProperty((const char *)#var, var.empty() ? "" : var.c_str(), root)
#define WRITE_INT_PROP(var) xmlNode = saveProperty((const char *)#var, var, root)
#define WRITE_DOUBLE_PROP(var) xmlNode = savePropertyDouble((const char *)#var, var, root)
#define WRITE_COMMENT(var) com = xmlNewComment((const xmlChar *)var); xmlAddPrevSibling(xmlNode, com);

const char* BUTTON_NAMES[] = {"middle", "right", "eraser", "touch", "default", "stylus", "stylus2"};

Settings::Settings(Path filename)
 : filename(filename)
{
	XOJ_INIT_TYPE(Settings);
	loadDefault();
}

Settings::~Settings()
{
	XOJ_CHECK_TYPE(Settings);

	for (int i = 0; i < BUTTON_COUNT; i++)
	{
		delete this->buttonConfig[i];
		this->buttonConfig[i] = NULL;
	}

	XOJ_RELEASE_TYPE(Settings);
}

void Settings::loadDefault()
{
	XOJ_CHECK_TYPE(Settings);

	this->presureSensitivity = true;
	this->zoomGesturesEnabled = true;
	this->maximized = false;
	this->showPairedPages = false;
	this->presentationMode = false;

	this->numColumns = 1;	// only one of these applies at a time
	this->numRows = 1;
	this->viewFixedRows = false;	
	
	this->layoutVertical = false;
	this->layoutRightToLeft = false;
	this->layoutBottomToTop = false;
	
	this->numPairsOffset = 1;
	
	this->zoomStep = 10.0;
	this->zoomStepScroll = 2.0;

	this->displayDpi = 72;

	this->font.setName(DEFAULT_FONT);
	this->font.setSize(DEFAULT_FONT_SIZE);

	this->mainWndWidth = 800;
	this->mainWndHeight = 600;

	this->showSidebar = true;
	this->sidebarWidth = 150;

	this->sidebarOnRight = false;

	this->scrollbarOnLeft = false;

	this->menubarVisible = true;

	this->autoloadPdfXoj = true;
	this->showBigCursor = false;
	this->highlightPosition = false;
	this->darkTheme = false;
	this->scrollbarHideType = SCROLLBAR_HIDE_NONE;

	//Set this for autosave frequency in minutes.
	this->autosaveTimeout = 3;
	this->autosaveEnabled = true;

	this->addHorizontalSpace = false;
	this->addHorizontalSpaceAmount = 150;
	this->addVerticalSpace = false;
	this->addVerticalSpaceAmount = 150;

	//Drawing direction emulates modifier keys
	this->drawDirModsRadius = 50;
	this->drawDirModsEnabled = false;
	
	this->snapRotation = true;
	this->snapRotationTolerance = 0.20;

	this->snapGrid = true;
	this->snapGridTolerance = 0.25;

	this->touchWorkaround = false;

	this->defaultSaveName = _("%F-Note-%H-%M");

	// Eraser
	this->buttonConfig[0] = new ButtonConfig(TOOL_ERASER, 0, TOOL_SIZE_NONE, DRAWING_TYPE_DEFAULT, ERASER_TYPE_NONE);
	// Middle button
	this->buttonConfig[1] = new ButtonConfig(TOOL_NONE, 0, TOOL_SIZE_NONE, DRAWING_TYPE_DEFAULT, ERASER_TYPE_NONE);
	// Right button
	this->buttonConfig[2] = new ButtonConfig(TOOL_NONE, 0, TOOL_SIZE_NONE, DRAWING_TYPE_DEFAULT, ERASER_TYPE_NONE);
	// Touch
	this->buttonConfig[3] = new ButtonConfig(TOOL_NONE, 0, TOOL_SIZE_NONE, DRAWING_TYPE_DEFAULT, ERASER_TYPE_NONE);
	// Default config
	this->buttonConfig[4] = new ButtonConfig(TOOL_PEN, 0, TOOL_SIZE_FINE, DRAWING_TYPE_DEFAULT, ERASER_TYPE_NONE);
	// Pen button 1
	this->buttonConfig[5] = new ButtonConfig(TOOL_NONE, 0, TOOL_SIZE_NONE, DRAWING_TYPE_DEFAULT, ERASER_TYPE_NONE);
	// Pen button 2
	this->buttonConfig[6] = new ButtonConfig(TOOL_NONE, 0, TOOL_SIZE_NONE, DRAWING_TYPE_DEFAULT, ERASER_TYPE_NONE);

	this->fullscreenHideElements = "mainMenubar";
	this->presentationHideElements = "mainMenubar,sidebarContents";

	this->pdfPageCacheSize = 10;

	this->selectionBorderColor = 0xff0000; // red
	this->selectionMarkerColor = 0x729FCF; // light blue

	this->backgroundColor = 0xDCDAD5;

	this->pageTemplate = "xoj/template\ncopyLastPageSettings=true\nsize=595.275591x841.889764\nbackgroundType=lined\nbackgroundColor=#ffffff\n";

	this->audioSampleRate = 44100.0;
	this->audioInputDevice = -1;
	this->audioOutputDevice = -1;
	this->audioGain = 1.0;

	this->pluginEnabled = "";
	this->pluginDisabled = "";

	this->inputSystemEnabled = false;
	this->inputSystemTPCButtonEnabled = false;
	
	this->strokeFilterIgnoreTime = 200;
	this->strokeFilterIgnorePoints = 8;
	this->strokeFilterSuccessiveTime = 500;
	this->strokeFilterEnabled = false;
	this->doActionOnStrokeFiltered = false;
	
	this->inTransaction = false;
	
}

void Settings::parseData(xmlNodePtr cur, SElement& elem)
{
	XOJ_CHECK_TYPE(Settings);

	for (xmlNodePtr x = cur->children; x != NULL; x = x->next)
	{
		if (!xmlStrcmp(x->name, (const xmlChar*) "data"))
		{
			xmlChar* name = xmlGetProp(x, (const xmlChar*) "name");
			parseData(x, elem.child((const char*) name));
			xmlFree(name);
		}
		else if (!xmlStrcmp(x->name, (const xmlChar*) "attribute"))
		{
			xmlChar* name = xmlGetProp(x, (const xmlChar*) "name");
			xmlChar* value = xmlGetProp(x, (const xmlChar*) "value");
			xmlChar* type = xmlGetProp(x, (const xmlChar*) "type");

			string sType = (const char*) type;

			if (sType == "int")
			{
				int i = atoi((const char*) value);
				elem.setInt((const char*) name, i);
			}
			else if (sType == "double")
			{
				double d = atof((const char*) value);
				elem.setDouble((const char*) name, d);
			}
			else if (sType == "hex")
			{
				int i = 0;
				if (sscanf((const char*) value, "%x", &i))
				{
					elem.setIntHex((const char*) name, i);
				}
				else
				{
					g_warning("Settings::Unknown hex value: %s:%s\n", name, value);
				}
			}
			else if (sType == "string")
			{
				elem.setString((const char*) name, (const char*) value);
			}
			else if (sType == "boolean")
			{
				elem.setBool((const char*) name, strcmp((const char*) value, "true") == 0);
			}
			else
			{
				g_warning("Settings::Unknown datatype: %s\n", sType.c_str());
			}

			xmlFree(name);
			xmlFree(type);
			xmlFree(value);
		}
		else
		{
			g_warning("Settings::parseData: Unknown XML node: %s\n", x->name);
			continue;
		}
	}

}

void Settings::parseItem(xmlDocPtr doc, xmlNodePtr cur)
{
	XOJ_CHECK_TYPE(Settings);

	// Parse data map
	if (!xmlStrcmp(cur->name, (const xmlChar*) "data"))
	{
		xmlChar* name = xmlGetProp(cur, (const xmlChar*) "name");
		if (name == NULL)
		{
			g_warning("Settings::%s:No name property!\n", cur->name);
			return;
		}

		parseData(cur, data[(const char*) name]);

		xmlFree(name);
		return;
	}

	if (cur->type == XML_COMMENT_NODE)
	{
		return;
	}

	if (xmlStrcmp(cur->name, (const xmlChar*) "property"))
	{
		g_warning("Settings::Unknown XML node: %s\n", cur->name);
		return;
	}

	xmlChar* name = xmlGetProp(cur, (const xmlChar*) "name");
	if (name == NULL)
	{
		g_warning("Settings::%s:No name property!\n", cur->name);
		return;
	}

	if (xmlStrcmp(name, (const xmlChar*) "font") == 0)
	{
		xmlFree(name);
		xmlChar* font;
		xmlChar* size;

		font = xmlGetProp(cur, (const xmlChar*) "font");
		if (font)
		{
			this->font.setName((const char*) font);
			xmlFree(font);
		}

		size = xmlGetProp(cur, (const xmlChar*) "size");
		if (size)
		{
			double dSize = DEFAULT_FONT_SIZE;
			if (sscanf((const char*) size, "%lf", &dSize) == 1)
			{
				this->font.setSize(dSize);
			}

			xmlFree(size);
		}

		return;
	}

	xmlChar* value = xmlGetProp(cur, (const xmlChar*) "value");
	if (value == NULL)
	{
		xmlFree(name);
		g_warning("No value property!\n");
		return;
	}

	if (xmlStrcmp(name, (const xmlChar*) "presureSensitivity") == 0)
	{
		setPresureSensitivity(xmlStrcmp(value, (const xmlChar*) "true") ? false : true);
	}
	else if (xmlStrcmp(name, (const xmlChar*) "zoomGesturesEnabled") == 0)
	{
		this->zoomGesturesEnabled = xmlStrcmp(value, (const xmlChar*) "true") ? false : true;
	}
	else if (xmlStrcmp(name, (const xmlChar*) "selectedToolbar") == 0)
	{
		this->selectedToolbar = (const char*) value;
	}
	else if (xmlStrcmp(name, (const xmlChar*) "lastSavePath") == 0)
	{
		this->lastSavePath = (const char*) value;
	}
	else if (xmlStrcmp(name, (const xmlChar*) "lastImagePath") == 0)
	{
		this->lastImagePath = (const char*) value;
	}
	else if (xmlStrcmp(name, (const xmlChar*) "zoomStep") == 0)
	{
		this->zoomStep = g_strtod((const char*) value, NULL);
	}
	else if (xmlStrcmp(name, (const xmlChar*) "zoomStepScroll") == 0)
	{
		this->zoomStepScroll = g_strtod((const char*) value, NULL);
	}
	else if (xmlStrcmp(name, (const xmlChar*) "displayDpi") == 0)
	{
		this->displayDpi = g_ascii_strtoll((const char*) value, NULL, 10);
	}
	else if (xmlStrcmp(name, (const xmlChar*) "mainWndWidth") == 0)
	{
		this->mainWndWidth = g_ascii_strtoll((const char*) value, NULL, 10);
	}
	else if (xmlStrcmp(name, (const xmlChar*) "mainWndHeight") == 0)
	{
		this->mainWndHeight = g_ascii_strtoll((const char*) value, NULL, 10);
	}
	else if (xmlStrcmp(name, (const xmlChar*) "maximized") == 0)
	{
		this->maximized = xmlStrcmp(value, (const xmlChar*) "true") ? false : true;
	}
	else if (xmlStrcmp(name, (const xmlChar*) "showSidebar") == 0)
	{
		this->showSidebar = xmlStrcmp(value, (const xmlChar*) "true") ? false : true;
	}
	else if (xmlStrcmp(name, (const xmlChar*) "sidebarWidth") == 0)
	{
		this->sidebarWidth = g_ascii_strtoll((const char*) value, NULL, 10);
	}
	else if (xmlStrcmp(name, (const xmlChar*) "sidebarOnRight") == 0)
	{
		this->sidebarOnRight = xmlStrcmp(value, (const xmlChar*) "true") ? false : true;
	}
	else if (xmlStrcmp(name, (const xmlChar*) "scrollbarOnLeft") == 0)
	{
		this->scrollbarOnLeft = xmlStrcmp(value, (const xmlChar*) "true") ? false : true;
	}
	else if (xmlStrcmp(name, (const xmlChar*) "menubarVisible") == 0)
	{
		this->menubarVisible = xmlStrcmp(value, (const xmlChar*) "true") ? false : true;
	}
	else if (xmlStrcmp(name, (const xmlChar*) "numColumns") == 0)
	{
		this->numColumns = g_ascii_strtoll((const char*) value, NULL, 10);
	}
	else if (xmlStrcmp(name, (const xmlChar*) "numRows") == 0)
	{
		this->numRows = g_ascii_strtoll((const char*) value, NULL, 10);
	}
	else if (xmlStrcmp(name, (const xmlChar*) "viewFixedRows") == 0)
	{
		this->viewFixedRows = xmlStrcmp(value, (const xmlChar*) "true") ? false : true;
	}
	else if (xmlStrcmp(name, (const xmlChar*) "layoutVertical") == 0)
	{
		this->layoutVertical = xmlStrcmp(value, (const xmlChar*) "true") ? false : true;
	}
	else if (xmlStrcmp(name, (const xmlChar*) "layoutRightToLeft") == 0)
	{
		this->layoutRightToLeft = xmlStrcmp(value, (const xmlChar*) "true") ? false : true;
	}
	else if (xmlStrcmp(name, (const xmlChar*) "layoutBottomToTop") == 0)
	{
		this->layoutBottomToTop = xmlStrcmp(value, (const xmlChar*) "true") ? false : true;
	}
	else if (xmlStrcmp(name, (const xmlChar*) "showPairedPages") == 0)
	{
		this->showPairedPages = xmlStrcmp(value, (const xmlChar*) "true") ? false : true;
	}
	else if (xmlStrcmp(name, (const xmlChar*) "numPairsOffset") == 0)
	{
		this->numPairsOffset = g_ascii_strtoll((const char*) value, NULL, 10);
	}
	else if (xmlStrcmp(name, (const xmlChar*) "presentationMode") == 0)
	{
		this->presentationMode = xmlStrcmp(value, (const xmlChar*) "true") ? false : true;
	}
	else if (xmlStrcmp(name, (const xmlChar*) "autoloadPdfXoj") == 0)
	{
		this->autoloadPdfXoj = xmlStrcmp(value, (const xmlChar*) "true") ? false : true;
	}
	else if (xmlStrcmp(name, (const xmlChar*) "showBigCursor") == 0)
	{
		this->showBigCursor = xmlStrcmp(value, (const xmlChar*) "true") ? false : true;
	}
	else if (xmlStrcmp(name, (const xmlChar*) "highlightPosition") == 0)
	{
		this->highlightPosition = xmlStrcmp(value, (const xmlChar*) "true") ? false : true;
	}
	else if (xmlStrcmp(name, (const xmlChar*) "darkTheme") == 0)
	{
		this->darkTheme = xmlStrcmp(value, (const xmlChar*) "true") ? false : true;
	}
	else if (xmlStrcmp(name, (const xmlChar*) "defaultSaveName") == 0)
	{
		this->defaultSaveName = (const char*) value;
	}
	else if (xmlStrcmp(name, (const xmlChar*) "pluginEnabled") == 0)
	{
		this->pluginEnabled = (const char*) value;
	}
	else if (xmlStrcmp(name, (const xmlChar*) "pluginDisabled") == 0)
	{
		this->pluginDisabled = (const char*) value;
	}
	else if (xmlStrcmp(name, (const xmlChar*) "pageTemplate") == 0)
	{
		this->pageTemplate = (const char*) value;
	}
	else if (xmlStrcmp(name, (const xmlChar*) "sizeUnit") == 0)
	{
		this->sizeUnit = (const char*) value;
	}
	else if (xmlStrcmp(name, (const xmlChar*) "audioFolder") == 0)
	{
		this->audioFolder = (const char*) value;
	}
	else if (xmlStrcmp(name, (const xmlChar*) "autosaveEnabled") == 0)
	{
		this->autosaveEnabled = xmlStrcmp(value, (const xmlChar*) "true") ? false : true;
	}
	else if (xmlStrcmp(name, (const xmlChar*) "autosaveTimeout") == 0)
	{
		this->autosaveTimeout = g_ascii_strtoll((const char*) value, NULL, 10);
	}
	else if (xmlStrcmp(name, (const xmlChar*) "fullscreenHideElements") == 0)
	{
		this->fullscreenHideElements = (const char*) value;
	}
	else if (xmlStrcmp(name, (const xmlChar*) "presentationHideElements") == 0)
	{
		this->presentationHideElements = (const char*) value;
	}
	else if (xmlStrcmp(name, (const xmlChar*) "pdfPageCacheSize") == 0)
	{
		this->pdfPageCacheSize = g_ascii_strtoll((const char*) value, NULL, 10);
	}
	else if (xmlStrcmp(name, (const xmlChar*) "selectionBorderColor") == 0)
	{
		this->selectionBorderColor = g_ascii_strtoll((const char*) value, NULL, 10);
	}
	else if (xmlStrcmp(name, (const xmlChar*) "selectionMarkerColor") == 0)
	{
		this->selectionMarkerColor = g_ascii_strtoll((const char*) value, NULL, 10);
	}
	else if (xmlStrcmp(name, (const xmlChar*) "backgroundColor") == 0)
	{
		this->backgroundColor = g_ascii_strtoll((const char*) value, NULL, 10);
	}
	else if (xmlStrcmp(name, (const xmlChar*) "addHorizontalSpace") == 0)
	{
		this->addHorizontalSpace = xmlStrcmp(value, (const xmlChar*) "true") ? false : true;
	}
	else if (xmlStrcmp(name, (const xmlChar*) "addHorizontalSpaceAmount") == 0)
	{
		this->addHorizontalSpaceAmount = g_ascii_strtoll((const char*) value, NULL, 10);
	}
	else if (xmlStrcmp(name, (const xmlChar*) "addVerticalSpace") == 0)
	{
		this->addVerticalSpace = xmlStrcmp(value, (const xmlChar*) "true") ? false : true;
	}
	else if (xmlStrcmp(name, (const xmlChar*) "addVerticalSpaceAmount") == 0)
	{
		this->addVerticalSpaceAmount = g_ascii_strtoll((const char*) value, NULL, 10);
	}
	else if (xmlStrcmp(name, (const xmlChar*) "drawDirModsEnabled") == 0)
	{
		this->drawDirModsEnabled = xmlStrcmp(value, (const xmlChar*) "true") ? false : true;
	}
	else if (xmlStrcmp(name, (const xmlChar*) "drawDirModsRadius") == 0)
	{
		this->drawDirModsRadius = g_ascii_strtoll((const char*) value, NULL, 10);
	}	
	else if (xmlStrcmp(name, (const xmlChar*) "snapRotation") == 0)
	{
		this->snapRotation = xmlStrcmp(value, (const xmlChar*) "true") ? false : true;
	}
	else if (xmlStrcmp(name, (const xmlChar*) "snapRotationTolerance") == 0)
	{
		this->snapRotationTolerance = g_strtod((const char*) value, NULL);
	}
	else if (xmlStrcmp(name, (const xmlChar*) "snapGrid") == 0)
	{
		this->snapGrid = xmlStrcmp(value, (const xmlChar*) "true") ? false : true;
	}
	else if (xmlStrcmp(name, (const xmlChar*) "snapGrid") == 0)
	{
		this->snapGrid = xmlStrcmp(value, (const xmlChar*) "true") ? false : true;
	}
	else if (xmlStrcmp(name, (const xmlChar*) "snapGridTolerance") == 0)
	{
		this->snapGridTolerance = g_strtod((const char*) value, NULL);
	}
	else if (xmlStrcmp(name, (const xmlChar*) "touchWorkaround") == 0)
	{
		this->touchWorkaround = xmlStrcmp(value, (const xmlChar*) "true") ? false : true;
	}
	else if (xmlStrcmp(name, (const xmlChar*) "scrollbarHideType") == 0)
	{
		if (xmlStrcmp(value, (const xmlChar*) "both") == 0)
		{
			this->scrollbarHideType = SCROLLBAR_HIDE_BOTH;
		}
		else if (xmlStrcmp(value, (const xmlChar*) "horizontal") == 0)
		{
			this->scrollbarHideType = SCROLLBAR_HIDE_HORIZONTAL;
		}
		else if (xmlStrcmp(value, (const xmlChar*) "vertical") == 0)
		{
			this->scrollbarHideType = SCROLLBAR_HIDE_VERTICAL;
		}
		else
		{
			this->scrollbarHideType = SCROLLBAR_HIDE_NONE;
		}
	}
	else if (xmlStrcmp(name, (const xmlChar*) "audioSampleRate") == 0)
	{
		this->audioSampleRate = g_ascii_strtod((const char *) value, NULL);
	}
	else if (xmlStrcmp(name, (const xmlChar*) "audioGain") == 0)
	{
		this->audioGain = g_strtod((const char *) value, NULL);
	}
	else if (xmlStrcmp(name, (const xmlChar*) "audioInputDevice") == 0)
	{
		this->audioInputDevice = g_ascii_strtoll((const char *) value, NULL, 10);
	}
	else if (xmlStrcmp(name, (const xmlChar*) "audioOutputDevice") == 0)
	{
		this->audioOutputDevice = g_ascii_strtoll((const char *) value, NULL, 10);
	}
<<<<<<< HEAD
	else if (xmlStrcmp(name, (const xmlChar*) "inputSystemEnabled") == 0)
	{
		this->inputSystemEnabled = xmlStrcmp(value, (const xmlChar*) "true") ? false : true;
	}
	else if (xmlStrcmp(name, (const xmlChar*) "inputSystemTPCButtonEnabled") == 0)
	{
		this->inputSystemTPCButtonEnabled = xmlStrcmp(value, (const xmlChar*) "true") ? false : true;
	}

=======
	else if (xmlStrcmp(name, (const xmlChar*) "strokeFilterIgnoreTime") == 0)
	{
		this->strokeFilterIgnoreTime = g_ascii_strtoll((const char*) value, NULL, 10);
	}	
	else if (xmlStrcmp(name, (const xmlChar*) "strokeFilterIgnorePoints") == 0)
	{
		this->strokeFilterIgnorePoints = g_ascii_strtoll((const char*) value, NULL, 10);
	}	
	else if (xmlStrcmp(name, (const xmlChar*) "strokeFilterSuccessiveTime") == 0)
	{
		this->strokeFilterSuccessiveTime = g_ascii_strtoll((const char*) value, NULL, 10);
	}
	else if (xmlStrcmp(name, (const xmlChar*) "strokeFilterEnabled") == 0)
	{
		this->strokeFilterEnabled = xmlStrcmp(value, (const xmlChar*) "true") ? false : true;
	}
	else if (xmlStrcmp(name, (const xmlChar*) "doActionOnStrokeFiltered") == 0)
	{
		this->doActionOnStrokeFiltered = xmlStrcmp(value, (const xmlChar*) "true") ? false : true;
	}
	
	
	
>>>>>>> 229809eb
	xmlFree(name);
	xmlFree(value);
}

void Settings::loadButtonConfig()
{
	XOJ_CHECK_TYPE(Settings);

	SElement& s = getCustomElement("buttonConfig");

	for (int i = 0; i < BUTTON_COUNT; i++)
	{
		SElement& e = s.child(BUTTON_NAMES[i]);
		ButtonConfig* cfg = buttonConfig[i];

		string sType;
		if (e.getString("tool", sType))
		{
			ToolType type = toolTypeFromString(sType);
			cfg->action = type;

			if (type == TOOL_PEN || type == TOOL_HILIGHTER)
			{
				string drawingType;
				if (e.getString("drawingType", drawingType))
				{
					cfg->drawingType = drawingTypeFromString(drawingType);
				}

				string sSize;
				if (e.getString("size", sSize))
				{
					cfg->size = toolSizeFromString(sSize);
				}
				else
				{
					// If not specified: do not change
					cfg->size = TOOL_SIZE_NONE;
				}
			}

			if (type == TOOL_PEN || type == TOOL_HILIGHTER || type == TOOL_TEXT)
			{
				e.getInt("color", cfg->color);
			}

			if (type == TOOL_ERASER)
			{
				string sEraserMode;
				if (e.getString("eraserMode", sEraserMode))
				{
					cfg->eraserMode = eraserTypeFromString(sEraserMode);
				}
				else
				{
					// If not specified: do not change
					cfg->eraserMode = ERASER_TYPE_NONE;
				}
			}

			// Touch device
			if (i == 3)
			{
				if (!e.getString("device", cfg->device))
				{
					cfg->device = "";
				}

				e.getBool("disableDrawing", cfg->disableDrawing);
			}
		}
		else
		{
			continue;
		}
	}
}

bool Settings::load()
{
	XOJ_CHECK_TYPE(Settings);

	xmlKeepBlanksDefault(0);

	if (!filename.exists())
	{
		g_warning("configfile does not exist %s\n", filename.c_str());
		return false;
	}

	xmlDocPtr doc = xmlParseFile(filename.c_str());

	if (doc == NULL)
	{
		g_warning("Settings::load:: doc == null, could not load Settings!\n");
		return false;
	}

	xmlNodePtr cur = xmlDocGetRootElement(doc);
	if (cur == NULL)
	{
		g_message("The settings file \"%s\" is empty", filename.c_str());
		xmlFreeDoc(doc);

		return false;
	}

	if (xmlStrcmp(cur->name, (const xmlChar*) "settings"))
	{
		g_message("File \"%s\" is of the wrong type", filename.c_str());
		xmlFreeDoc(doc);

		return false;
	}

	cur = xmlDocGetRootElement(doc);
	cur = cur->xmlChildrenNode;

	while (cur != NULL)
	{
		parseItem(doc, cur);

		cur = cur->next;
	}

	xmlFreeDoc(doc);

	loadButtonConfig();

	return true;
}

xmlNodePtr Settings::savePropertyDouble(const gchar* key, double value, xmlNodePtr parent)
{
	XOJ_CHECK_TYPE(Settings);

	char* text = g_strdup_printf("%0.3lf", value);
	xmlNodePtr xmlNode = saveProperty(key, text, parent);
	g_free(text);
	return xmlNode;
}

xmlNodePtr Settings::saveProperty(const gchar* key, int value, xmlNodePtr parent)
{
	XOJ_CHECK_TYPE(Settings);

	char* text = g_strdup_printf("%i", value);
	xmlNodePtr xmlNode = saveProperty(key, text, parent);
	g_free(text);
	return xmlNode;
}

xmlNodePtr Settings::saveProperty(const gchar* key, const gchar* value, xmlNodePtr parent)
{
	XOJ_CHECK_TYPE(Settings);

	xmlNodePtr xmlNode = xmlNewChild(parent, NULL, (const xmlChar*) "property", NULL);

	xmlSetProp(xmlNode, (const xmlChar*) "name", (const xmlChar*) key);

	xmlSetProp(xmlNode, (const xmlChar*) "value", (const xmlChar*) value);

	return xmlNode;
}

void Settings::saveButtonConfig()
{
	XOJ_CHECK_TYPE(Settings);

	SElement& s = getCustomElement("buttonConfig");
	s.clear();

	for (int i = 0; i < BUTTON_COUNT; i++)
	{
		SElement& e = s.child(BUTTON_NAMES[i]);
		ButtonConfig* cfg = buttonConfig[i];

		ToolType type = cfg->action;
		e.setString("tool", toolTypeToString(type));

		if (type == TOOL_PEN || type == TOOL_HILIGHTER)
		{
			e.setString("drawingType", drawingTypeToString(cfg->drawingType));
			e.setString("size", toolSizeToString(cfg->size));
		} // end if pen or highlighter

		if (type == TOOL_PEN || type == TOOL_HILIGHTER || type == TOOL_TEXT)
		{
			e.setIntHex("color", cfg->color);
		}

		if (type == TOOL_ERASER)
		{
			e.setString("eraserMode", eraserTypeToString(cfg->eraserMode));
		}

		// Touch device
		if (i == 3)
		{
			e.setString("device", cfg->device);
			e.setBool("disableDrawing", cfg->disableDrawing);
		}
	}
}

/**
 * Do not save settings until transactionEnd() is called
 */
void Settings::transactionStart()
{
	XOJ_CHECK_TYPE(Settings);

	inTransaction = true;
}

/**
 * Stop transaction and save settings
 */
void Settings::transactionEnd()
{
	XOJ_CHECK_TYPE(Settings);

	inTransaction = false;
	save();
}

void Settings::save()
{
	XOJ_CHECK_TYPE(Settings);

	if (inTransaction)
	{
		return;
	}

	xmlDocPtr doc;
	xmlNodePtr root;
	xmlNodePtr xmlNode;

	xmlIndentTreeOutput = TRUE;

	doc = xmlNewDoc((const xmlChar*) "1.0");
	if (doc == NULL)
	{
		return;
	}

	saveButtonConfig();

	/* Create metadata root */
	root = xmlNewDocNode(doc, NULL, (const xmlChar*) "settings", NULL);
	xmlDocSetRootElement(doc, root);
	xmlNodePtr com = xmlNewComment((const xmlChar*)
								   "The Xournal++ settings file. Do not edit this file! "
								   "The most settings are available in the Settings dialog, "
								   "the others are commented in this file, but handle with care!");
	xmlAddPrevSibling(root, com);

	WRITE_BOOL_PROP(presureSensitivity);
	WRITE_BOOL_PROP(zoomGesturesEnabled);

	WRITE_STRING_PROP(selectedToolbar);
	WRITE_STRING_PROP(lastSavePath.str());
	WRITE_STRING_PROP(lastImagePath.str());

	WRITE_DOUBLE_PROP(zoomStep);
	WRITE_DOUBLE_PROP(zoomStepScroll);
	WRITE_INT_PROP(displayDpi);
	WRITE_INT_PROP(mainWndWidth);
	WRITE_INT_PROP(mainWndHeight);
	WRITE_BOOL_PROP(maximized);

	WRITE_BOOL_PROP(showSidebar);
	WRITE_INT_PROP(sidebarWidth);

	WRITE_BOOL_PROP(sidebarOnRight);
	WRITE_BOOL_PROP(scrollbarOnLeft);
	WRITE_BOOL_PROP(menubarVisible);
	WRITE_INT_PROP(numColumns);
	WRITE_INT_PROP(numRows);
	WRITE_BOOL_PROP(viewFixedRows);
	WRITE_BOOL_PROP(showPairedPages);
	WRITE_BOOL_PROP(layoutVertical);
	WRITE_BOOL_PROP(layoutRightToLeft);
	WRITE_BOOL_PROP(layoutBottomToTop);
	WRITE_INT_PROP(numPairsOffset);
	WRITE_BOOL_PROP(presentationMode);

	WRITE_STRING_PROP(fullscreenHideElements);
	WRITE_COMMENT("Which gui elements are hidden if you are in Fullscreen mode, separated by a colon (,)");

	WRITE_STRING_PROP(presentationHideElements);
	WRITE_COMMENT("Which gui elements are hidden if you are in Presentation mode, separated by a colon (,)");

	WRITE_BOOL_PROP(showBigCursor);
	WRITE_BOOL_PROP(highlightPosition);
	WRITE_BOOL_PROP(darkTheme);

	if (this->scrollbarHideType == SCROLLBAR_HIDE_BOTH)
	{
		saveProperty((const char*) "scrollbarHideType", "both", root);
	}
	else if (this->scrollbarHideType == SCROLLBAR_HIDE_HORIZONTAL)
	{
		saveProperty((const char*) "scrollbarHideType", "horizontal", root);
	}
	else if (this->scrollbarHideType == SCROLLBAR_HIDE_VERTICAL)
	{
		saveProperty((const char*) "scrollbarHideType", "vertical", root);
	}
	else
	{
		saveProperty((const char*) "scrollbarHideType", "none", root);
	}


	WRITE_BOOL_PROP(autoloadPdfXoj);
	WRITE_COMMENT("Hides scroolbars in the main window, allowed values: \"none\", \"horizontal\", \"vertical\", \"both\"");

	WRITE_STRING_PROP(defaultSaveName);

	WRITE_BOOL_PROP(autosaveEnabled);
	WRITE_INT_PROP(autosaveTimeout);

	WRITE_BOOL_PROP(addHorizontalSpace);
	WRITE_INT_PROP(addHorizontalSpaceAmount);	
	WRITE_BOOL_PROP(addVerticalSpace);
	WRITE_INT_PROP(addVerticalSpaceAmount);
	
	WRITE_BOOL_PROP(drawDirModsEnabled);
	WRITE_INT_PROP(drawDirModsRadius);
	

	WRITE_BOOL_PROP(snapRotation);
	WRITE_DOUBLE_PROP(snapRotationTolerance);
	WRITE_BOOL_PROP(snapGrid);
	WRITE_DOUBLE_PROP(snapGridTolerance);

	WRITE_BOOL_PROP(touchWorkaround);

	WRITE_INT_PROP(selectionBorderColor);
	WRITE_INT_PROP(backgroundColor);
	WRITE_INT_PROP(selectionMarkerColor);

	WRITE_INT_PROP(pdfPageCacheSize);
	WRITE_COMMENT("The count of rendered PDF pages which will be cached.");

	WRITE_COMMENT("Config for new pages");
	WRITE_STRING_PROP(pageTemplate);

	WRITE_STRING_PROP(sizeUnit);

	WRITE_STRING_PROP(audioFolder);
	WRITE_INT_PROP(audioInputDevice);
	WRITE_INT_PROP(audioOutputDevice);
	WRITE_DOUBLE_PROP(audioSampleRate);
	WRITE_DOUBLE_PROP(audioGain);

	WRITE_STRING_PROP(pluginEnabled);
	WRITE_STRING_PROP(pluginDisabled);
	
	WRITE_INT_PROP(strokeFilterIgnoreTime);
	WRITE_INT_PROP(strokeFilterIgnorePoints);
	WRITE_INT_PROP(strokeFilterSuccessiveTime);
	
	WRITE_BOOL_PROP(strokeFilterEnabled);
	WRITE_BOOL_PROP(doActionOnStrokeFiltered);


	WRITE_BOOL_PROP(inputSystemEnabled);
	WRITE_BOOL_PROP(inputSystemTPCButtonEnabled);

	xmlNodePtr xmlFont;
	xmlFont = xmlNewChild(root, NULL, (const xmlChar*) "property", NULL);
	xmlSetProp(xmlFont, (const xmlChar*) "name", (const xmlChar*) "font");
	xmlSetProp(xmlFont, (const xmlChar*) "font", (const xmlChar*) this->font.getName().c_str());
	gchar* sSize = g_strdup_printf("%0.1lf", this->font.getSize());
	xmlSetProp(xmlFont, (const xmlChar*) "size", (const xmlChar*) sSize);
	g_free(sSize);

	for (std::map<string, SElement>::value_type p: data)
	{
		saveData(root, p.first, p.second);
	}

	xmlSaveFormatFileEnc(filename.c_str(), doc, "UTF-8", 1);
	xmlFreeDoc(doc);
}

void Settings::saveData(xmlNodePtr root, string name, SElement& elem)
{
	XOJ_CHECK_TYPE(Settings);

	xmlNodePtr xmlNode = xmlNewChild(root, NULL, (const xmlChar*) "data", NULL);

	xmlSetProp(xmlNode, (const xmlChar*) "name", (const xmlChar*) name.c_str());

	for (std::map<string, SAttribute>::value_type p : elem.attributes())
	{
		string aname = p.first;
		SAttribute& attrib = p.second;

		XOJ_CHECK_TYPE_OBJ(&attrib, SAttribute);

		string type;
		string value;

		if (attrib.type == ATTRIBUTE_TYPE_BOOLEAN)
		{
			type = "boolean";

			if (attrib.iValue)
			{
				value = "true";
			}
			else
			{
				value = "false";
			}
		}
		else if (attrib.type == ATTRIBUTE_TYPE_INT)
		{
			type = "int";

			char* tmp = g_strdup_printf("%i", attrib.iValue);
			value = tmp;
			g_free(tmp);
		}
		else if (attrib.type == ATTRIBUTE_TYPE_DOUBLE)
		{
			type = "double";

			char* tmp = g_strdup_printf("%lf", attrib.dValue);
			value = tmp;
			g_free(tmp);
		}
		else if (attrib.type == ATTRIBUTE_TYPE_INT_HEX)
		{
			type = "hex";

			char* tmp = g_strdup_printf("%06x", attrib.iValue);
			value = tmp;
			g_free(tmp);
		}
		else if (attrib.type == ATTRIBUTE_TYPE_STRING)
		{
			type = "string";
			value = attrib.sValue;
		}
		else
		{
			// Unknown type or empty attribute
			continue;
		}

		xmlNodePtr at;
		at = xmlNewChild(xmlNode, NULL, (const xmlChar*) "attribute", NULL);

		xmlSetProp(at, (const xmlChar*) "name", (const xmlChar*) aname.c_str());
		xmlSetProp(at, (const xmlChar*) "type", (const xmlChar*) type.c_str());
		xmlSetProp(at, (const xmlChar*) "value", (const xmlChar*) value.c_str());

		if (!attrib.comment.empty())
		{
			xmlNodePtr com = xmlNewComment((const xmlChar*) attrib.comment.c_str());
			xmlAddPrevSibling(xmlNode, com);
		}
	}

	for (std::map<string, SElement>::value_type p : elem.children())
	{
		saveData(xmlNode, p.first, p.second);
	}
}

// Getter- / Setter
bool Settings::isPresureSensitivity()
{
	XOJ_CHECK_TYPE(Settings);

	return this->presureSensitivity;
}

bool Settings::isZoomGesturesEnabled()
{
	XOJ_CHECK_TYPE(Settings);

	return this->zoomGesturesEnabled;
}

void Settings::setZoomGesturesEnabled(bool enable)
{
	XOJ_CHECK_TYPE(Settings);

	if (this->zoomGesturesEnabled == enable)
	{
		return;
	}
	this->zoomGesturesEnabled = enable;
	save();
}

bool Settings::isSidebarOnRight()
{
	XOJ_CHECK_TYPE(Settings);

	return this->sidebarOnRight;
}

void Settings::setSidebarOnRight(bool right)
{
	XOJ_CHECK_TYPE(Settings);

	if (this->sidebarOnRight == right)
	{
		return;
	}

	this->sidebarOnRight = right;

	save();
}

bool Settings::isScrollbarOnLeft()
{
	XOJ_CHECK_TYPE(Settings);

	return this->scrollbarOnLeft;
}

void Settings::setScrollbarOnLeft(bool right)
{
	XOJ_CHECK_TYPE(Settings);

	if (this->scrollbarOnLeft == right)
	{
		return;
	}

	this->scrollbarOnLeft = right;

	save();
}

bool Settings::isMenubarVisible()
{
	XOJ_CHECK_TYPE(Settings);

	return this->menubarVisible;
}

void Settings::setMenubarVisible(bool visible)
{
	XOJ_CHECK_TYPE(Settings);

	this->menubarVisible = visible;

	save();
}

int Settings::getAutosaveTimeout()
{
	return this->autosaveTimeout;
}

void Settings::setAutosaveTimeout(int autosave)
{
	XOJ_CHECK_TYPE(Settings);

	if (this->autosaveTimeout == autosave)
	{
		return;
	}

	this->autosaveTimeout = autosave;

	save();
}

bool Settings::isAutosaveEnabled()
{
	XOJ_CHECK_TYPE(Settings);

	return this->autosaveEnabled;
}

void Settings::setAutosaveEnabled(bool autosave)
{
	XOJ_CHECK_TYPE(Settings);

	if (this->autosaveEnabled == autosave)
	{
		return;
	}

	this->autosaveEnabled = autosave;

	save();
}

bool Settings::getAddVerticalSpace()
{
	XOJ_CHECK_TYPE(Settings);

	return this->addVerticalSpace;
}

void Settings::setAddVerticalSpace(bool space)
{
	XOJ_CHECK_TYPE(Settings);

	this->addVerticalSpace = space;
}

int Settings::getAddVerticalSpaceAmount()
{
	XOJ_CHECK_TYPE(Settings);

	return this->addVerticalSpaceAmount;
}

void Settings::setAddVerticalSpaceAmount(int pixels)
{
	XOJ_CHECK_TYPE(Settings);
	
	if (this->addVerticalSpaceAmount == pixels)
	{
		return;
	}

	this->addVerticalSpaceAmount = pixels;
	save();
}


bool Settings::getAddHorizontalSpace()
{
	XOJ_CHECK_TYPE(Settings);

	return this->addHorizontalSpace;
}

void Settings::setAddHorizontalSpace(bool space)
{
	XOJ_CHECK_TYPE(Settings);

	this->addHorizontalSpace = space;
}

int Settings::getAddHorizontalSpaceAmount()
{
	XOJ_CHECK_TYPE(Settings);

	return this->addHorizontalSpaceAmount;
}

void Settings::setAddHorizontalSpaceAmount(int pixels)
{
	XOJ_CHECK_TYPE(Settings);

	if (this->addHorizontalSpaceAmount == pixels)
	{
		return;
	}

	this->addHorizontalSpaceAmount = pixels;
	save();
}


bool Settings::getDrawDirModsEnabled()
{
	XOJ_CHECK_TYPE(Settings);

	return this->drawDirModsEnabled;
}

void Settings::setDrawDirModsEnabled(bool enable)
{
	XOJ_CHECK_TYPE(Settings);

	this->drawDirModsEnabled = enable;
}

int Settings::getDrawDirModsRadius()
{
	XOJ_CHECK_TYPE(Settings);

	return this->drawDirModsRadius;
}

void Settings::setDrawDirModsRadius(int pixels)
{
	XOJ_CHECK_TYPE(Settings);

	if (this->drawDirModsRadius == pixels)
	{
		return;
	}

	this->drawDirModsRadius = pixels;
	save();
}


bool Settings::isShowBigCursor()
{
	XOJ_CHECK_TYPE(Settings);

	return this->showBigCursor;
}

void Settings::setShowBigCursor(bool b)
{
	XOJ_CHECK_TYPE(Settings);

	if (this->showBigCursor == b)
	{
		return;
	}

	this->showBigCursor = b;
	save();
}

bool Settings::isHighlightPosition()
{
	XOJ_CHECK_TYPE(Settings);

	return this->highlightPosition;

}

void Settings::setHighlightPosition(bool highlight)
{
	XOJ_CHECK_TYPE(Settings);

	if (this->highlightPosition == highlight)
	{
		return;
	}

	this->highlightPosition = highlight;
	save();
}

bool Settings::isSnapRotation()
{
	XOJ_CHECK_TYPE(Settings);

	return this->snapRotation;
}

void Settings::setSnapRotation(bool b)
{
	XOJ_CHECK_TYPE(Settings);

	if (this->snapRotation == b)
	{
		return;
	}

	this->snapRotation = b;
	save();
}

double Settings::getSnapRotationTolerance()
{
	XOJ_CHECK_TYPE(Settings);

	return this->snapRotationTolerance;
}

void Settings::setSnapRotationTolerance(double tolerance)
{
	XOJ_CHECK_TYPE(Settings);

	this->snapRotationTolerance = tolerance;
	save();
}

bool Settings::isSnapGrid()
{
	XOJ_CHECK_TYPE(Settings);

	return this->snapGrid;
}

void Settings::setSnapGrid(bool b)
{
	XOJ_CHECK_TYPE(Settings);

	if (this->snapGrid == b)
	{
		return;
	}

	this->snapGrid = b;
	save();
}

void Settings::setSnapGridTolerance(double tolerance)
{
	XOJ_CHECK_TYPE(Settings);

	this->snapGridTolerance = tolerance;
	save();
}

double Settings::getSnapGridTolerance()
{
	XOJ_CHECK_TYPE(Settings);

	return this->snapGridTolerance;
}

bool Settings::isTouchWorkaround()
{
	XOJ_CHECK_TYPE(Settings);

	return this->touchWorkaround;
}

void Settings::setTouchWorkaround(bool b)
{
	XOJ_CHECK_TYPE(Settings);

	if (this->touchWorkaround == b)
	{
		return;
	}

	this->touchWorkaround = b;
	save();
}

ScrollbarHideType Settings::getScrollbarHideType()
{
	XOJ_CHECK_TYPE(Settings);

	return this->scrollbarHideType;
}

void Settings::setScrollbarHideType(ScrollbarHideType type)
{
	XOJ_CHECK_TYPE(Settings);

	if (this->scrollbarHideType == type)
	{
		return;
	}

	this->scrollbarHideType = type;

	save();
}

bool Settings::isAutloadPdfXoj()
{
	XOJ_CHECK_TYPE(Settings);

	return this->autoloadPdfXoj;
}

void Settings::setAutoloadPdfXoj(bool load)
{
	XOJ_CHECK_TYPE(Settings);

	if (this->autoloadPdfXoj == load)
	{
		return;
	}
	this->autoloadPdfXoj = load;
	save();
}

string Settings::getDefaultSaveName()
{
	XOJ_CHECK_TYPE(Settings);

	return this->defaultSaveName;
}

void Settings::setDefaultSaveName(string name)
{
	XOJ_CHECK_TYPE(Settings);

	if (this->defaultSaveName == name)
	{
		return;
	}

	this->defaultSaveName = name;

	save();
}

string Settings::getPageTemplate()
{
	XOJ_CHECK_TYPE(Settings);

	return this->pageTemplate;
}

void Settings::setPageTemplate(string pageTemplate)
{
	XOJ_CHECK_TYPE(Settings);

	if (this->pageTemplate == pageTemplate)
	{
		return;
	}

	this->pageTemplate = pageTemplate;

	save();
}

string Settings::getAudioFolder()
{
	XOJ_CHECK_TYPE(Settings);

	return this->audioFolder;
}

void Settings::setAudioFolder(string audioFolder)
{
	XOJ_CHECK_TYPE(Settings);

	if (this->audioFolder == audioFolder)
	{
		return;
	}

	this->audioFolder = audioFolder;

	save();
}

string Settings::getSizeUnit()
{
	XOJ_CHECK_TYPE(Settings);

	return sizeUnit;
}

void Settings::setSizeUnit(string sizeUnit)
{
	XOJ_CHECK_TYPE(Settings);

	if (this->sizeUnit == sizeUnit)
	{
		return;
	}

	this->sizeUnit = sizeUnit;

	save();
}

/**
 * Get size index in XOJ_UNITS
 */
int Settings::getSizeUnitIndex()
{
	XOJ_CHECK_TYPE(Settings);

	string unit = getSizeUnit();

	for (int i = 0; i < XOJ_UNIT_COUNT; i++)
	{
		if (unit == XOJ_UNITS[i].name)
		{
			return i;
		}
	}

	return 0;
}

/**
 * Set size index in XOJ_UNITS
 */
void Settings::setSizeUnitIndex(int sizeUnitId)
{
	XOJ_CHECK_TYPE(Settings);

	if (sizeUnitId < 0 || sizeUnitId >= XOJ_UNIT_COUNT)
	{
		sizeUnitId = 0;
	}

	setSizeUnit(XOJ_UNITS[sizeUnitId].name);
}

void Settings::setShowPairedPages(bool showPairedPages)
{
	XOJ_CHECK_TYPE(Settings);

	if (this->showPairedPages == showPairedPages)
	{
		return;
	}

	this->showPairedPages = showPairedPages;
	save();
}

bool Settings::isShowPairedPages()
{
	XOJ_CHECK_TYPE(Settings);

	return this->showPairedPages;
}

void Settings::setPresentationMode(bool presentationMode)
{
	XOJ_CHECK_TYPE(Settings);

	if (this->presentationMode == presentationMode)
	{
		return;
	}

	this->presentationMode = presentationMode;
	save();
}

bool Settings::isPresentationMode()
{
	XOJ_CHECK_TYPE(Settings);

	return this->presentationMode;
}

void Settings::setPresureSensitivity(gboolean presureSensitivity)
{
	XOJ_CHECK_TYPE(Settings);

	if (this->presureSensitivity == presureSensitivity)
	{
		return;
	}
	this->presureSensitivity = presureSensitivity;

	save();
}

void Settings::setPairsOffset(int numOffset)
{
	XOJ_CHECK_TYPE(Settings);

	if (this->numPairsOffset == numOffset)
	{
		return;
	}

	this->numPairsOffset = numOffset;
	save();
}

int Settings::getPairsOffset()
{
	XOJ_CHECK_TYPE(Settings);

	return this->numPairsOffset;
}

void Settings::setViewColumns(int numColumns)
{
	XOJ_CHECK_TYPE(Settings);

	if (this->numColumns == numColumns)
	{
		return;
	}

	this->numColumns = numColumns;
	save();
}

int Settings::getViewColumns()
{
	XOJ_CHECK_TYPE(Settings);

	return this->numColumns;
}


void Settings::setViewRows(int numRows)
{
	XOJ_CHECK_TYPE(Settings);

	if (this->numRows == numRows)
	{
		return;
	}

	this->numRows = numRows;
	save();
}

int Settings::getViewRows()
{
	XOJ_CHECK_TYPE(Settings);

	return this->numRows;
}

void Settings::setViewFixedRows(bool viewFixedRows)
{
	XOJ_CHECK_TYPE(Settings);

	if (this->viewFixedRows == viewFixedRows)
	{
		return;
	}

	this->viewFixedRows = viewFixedRows;
	save();
}

bool Settings::isViewFixedRows()
{
	XOJ_CHECK_TYPE(Settings);

	return this->viewFixedRows;
}

void Settings::setViewLayoutVert(bool vert)
{
	XOJ_CHECK_TYPE(Settings);

	if (this->layoutVertical == vert)
	{
		return;
	}

	this->layoutVertical = vert;
	save();
}

bool Settings::getViewLayoutVert()
{
	XOJ_CHECK_TYPE(Settings);

	return this->layoutVertical;
}

void Settings::setViewLayoutR2L(bool r2l)
{
	XOJ_CHECK_TYPE(Settings);

	if (this->layoutRightToLeft == r2l)
	{
		return;
	}

	this->layoutRightToLeft = r2l;
	save();
}

bool Settings::getViewLayoutR2L()
{
	XOJ_CHECK_TYPE(Settings);

	return this->layoutRightToLeft;
}

void Settings::setViewLayoutB2T(bool b2t)
{
	XOJ_CHECK_TYPE(Settings);

	if (this->layoutBottomToTop == b2t)
	{
		return;
	}

	this->layoutBottomToTop = b2t;
	save();
}

bool Settings::getViewLayoutB2T()
{
	XOJ_CHECK_TYPE(Settings);

	return this->layoutBottomToTop;
}

void Settings::setLastSavePath(Path p)
{
	XOJ_CHECK_TYPE(Settings);

	this->lastSavePath = p;
	save();
}

Path Settings::getLastSavePath()
{
	XOJ_CHECK_TYPE(Settings);

	return this->lastSavePath;
}

void Settings::setLastImagePath(Path path)
{
	XOJ_CHECK_TYPE(Settings);

	if (this->lastImagePath == path)
	{
		return;
	}
	this->lastImagePath = path;
	save();
}

Path Settings::getLastImagePath()
{
	XOJ_CHECK_TYPE(Settings);

	return this->lastImagePath;
}

void Settings::setZoomStep(double zoomStep)
{
	XOJ_CHECK_TYPE(Settings);

	if (this->zoomStep == zoomStep)
	{
		return;
	}
	this->zoomStep = zoomStep;
	save();
}

double Settings::getZoomStep()
{
	XOJ_CHECK_TYPE(Settings);

	return this->zoomStep;
}

void Settings::setZoomStepScroll(double zoomStepScroll)
{
	XOJ_CHECK_TYPE(Settings);

	if (this->zoomStepScroll == zoomStepScroll)
	{
		return;
	}
	this->zoomStepScroll = zoomStepScroll;
	save();
}

double Settings::getZoomStepScroll()
{
	XOJ_CHECK_TYPE(Settings);

	return this->zoomStepScroll;
}

void Settings::setDisplayDpi(int dpi)
{
	XOJ_CHECK_TYPE(Settings);

	if (this->displayDpi == dpi)
	{
		return;
	}
	this->displayDpi = dpi;
	save();
}

int Settings::getDisplayDpi()
{
	return this->displayDpi;
}

void Settings::setDarkTheme(bool dark)
{
	XOJ_CHECK_TYPE(Settings);
	if (this->darkTheme == dark)
	{
		return;
	}
	this->darkTheme = dark;
	save();
}

bool Settings::isDarkTheme()
{
	XOJ_CHECK_TYPE(Settings);

	return this->darkTheme;
}

bool Settings::isSidebarVisible()
{
	XOJ_CHECK_TYPE(Settings);

	return this->showSidebar;
}

void Settings::setSidebarVisible(bool visible)
{
	XOJ_CHECK_TYPE(Settings);

	if (this->showSidebar == visible)
	{
		return;
	}
	this->showSidebar = visible;
	save();
}

int Settings::getSidebarWidth()
{
	XOJ_CHECK_TYPE(Settings);

	if (this->sidebarWidth < 50)
	{
		setSidebarWidth(150);
	}
	return this->sidebarWidth;
}

void Settings::setSidebarWidth(int width)
{
	XOJ_CHECK_TYPE(Settings);

	if (this->sidebarWidth == width)
	{
		return;
	}
	this->sidebarWidth = width;
	save();
}

void Settings::setMainWndSize(int width, int height)
{
	XOJ_CHECK_TYPE(Settings);

	this->mainWndWidth = width;
	this->mainWndHeight = height;

	save();
}

int Settings::getMainWndWidth()
{
	XOJ_CHECK_TYPE(Settings);

	return this->mainWndWidth;
}

int Settings::getMainWndHeight()
{
	XOJ_CHECK_TYPE(Settings);

	return this->mainWndHeight;
}

bool Settings::isMainWndMaximized()
{
	XOJ_CHECK_TYPE(Settings);

	return this->maximized;
}

void Settings::setMainWndMaximized(bool max)
{
	XOJ_CHECK_TYPE(Settings);

	this->maximized = max;
}

void Settings::setSelectedToolbar(string name)
{
	XOJ_CHECK_TYPE(Settings);

	if (this->selectedToolbar == name)
	{
		return;
	}
	this->selectedToolbar = name;
	save();
}

string Settings::getSelectedToolbar()
{
	XOJ_CHECK_TYPE(Settings);

	return this->selectedToolbar;
}

SElement& Settings::getCustomElement(string name)
{
	XOJ_CHECK_TYPE(Settings);

	return this->data[name];
}

void Settings::customSettingsChanged()
{
	XOJ_CHECK_TYPE(Settings);

	save();
}

ButtonConfig* Settings::getButtonConfig(int id)
{
	XOJ_CHECK_TYPE(Settings);

	if (id < 0 || id >= BUTTON_COUNT)
	{
		g_error("Settings::getButtonConfig try to get id=%i out of range!", id);
		return NULL;
	}
	return this->buttonConfig[id];
}

ButtonConfig* Settings::getEraserButtonConfig()
{
	XOJ_CHECK_TYPE(Settings);

	return this->buttonConfig[0];
}

ButtonConfig* Settings::getMiddleButtonConfig()
{
	XOJ_CHECK_TYPE(Settings);

	return this->buttonConfig[1];
}

ButtonConfig* Settings::getRightButtonConfig()
{
	XOJ_CHECK_TYPE(Settings);

	return this->buttonConfig[2];
}

ButtonConfig* Settings::getTouchButtonConfig()
{
	XOJ_CHECK_TYPE(Settings);

	return this->buttonConfig[3];
}

ButtonConfig* Settings::getDefaultButtonConfig()
{
	XOJ_CHECK_TYPE(Settings);

	return this->buttonConfig[4];
}

ButtonConfig* Settings::getStylusButton1Config()
{
	XOJ_CHECK_TYPE(Settings);

	return this->buttonConfig[5];
}

ButtonConfig* Settings::getStylusButton2Config()
{
	XOJ_CHECK_TYPE(Settings);

	return this->buttonConfig[6];
}

string Settings::getFullscreenHideElements()
{
	XOJ_CHECK_TYPE(Settings);

	return this->fullscreenHideElements;
}

void Settings::setFullscreenHideElements(string elements)
{
	this->fullscreenHideElements = elements;
	save();
}

string Settings::getPresentationHideElements()
{
	XOJ_CHECK_TYPE(Settings);

	return this->presentationHideElements;
}

void Settings::setPresentationHideElements(string elements)
{
	XOJ_CHECK_TYPE(Settings);

	this->presentationHideElements = elements;
	save();
}

int Settings::getPdfPageCacheSize()
{
	XOJ_CHECK_TYPE(Settings);

	return this->pdfPageCacheSize;
}

void Settings::setPdfPageCacheSize(int size)
{
	XOJ_CHECK_TYPE(Settings);

	if (this->pdfPageCacheSize == size)
	{
		return;
	}
	this->pdfPageCacheSize = size;
	save();
}

int Settings::getBorderColor()
{
	XOJ_CHECK_TYPE(Settings);

	return this->selectionBorderColor;
}

void Settings::setBorderColor(int color)
{
	XOJ_CHECK_TYPE(Settings);

	if (this->selectionBorderColor == color)
	{
		return;
	}
	this->selectionBorderColor = color;
	save();
}

int Settings::getSelectionColor()
{
	XOJ_CHECK_TYPE(Settings);

	return this->selectionMarkerColor;
}

void Settings::setSelectionColor(int color)
{
	XOJ_CHECK_TYPE(Settings);

	if (this->selectionMarkerColor == color)
	{
		return;
	}
	this->selectionMarkerColor = color;
	save();
}

int Settings::getBackgroundColor()
{
	XOJ_CHECK_TYPE(Settings);

	return this->backgroundColor;
}

void Settings::setBackgroundColor(int color)
{
	XOJ_CHECK_TYPE(Settings);

	if (this->backgroundColor == color)
	{
		return;
	}
	this->backgroundColor = color;
	save();
}

XojFont& Settings::getFont()
{
	XOJ_CHECK_TYPE(Settings);

	return this->font;
}

void Settings::setFont(const XojFont& font)
{
	XOJ_CHECK_TYPE(Settings);

	this->font = font;
	save();
}


PaDeviceIndex Settings::getAudioInputDevice()
{
	XOJ_CHECK_TYPE(Settings);

	return this->audioInputDevice;
}

void Settings::setAudioInputDevice(PaDeviceIndex deviceIndex)
{
	XOJ_CHECK_TYPE(Settings);

	if (this->audioInputDevice == deviceIndex)
	{
		return;
	}
	this->audioInputDevice = deviceIndex;
	save();
}

PaDeviceIndex Settings::getAudioOutputDevice()
{
	XOJ_CHECK_TYPE(Settings);

	return this->audioOutputDevice;
}

void Settings::setAudioOutputDevice(PaDeviceIndex deviceIndex)
{
	XOJ_CHECK_TYPE(Settings);

	if (this->audioOutputDevice == deviceIndex)
	{
		return;
	}
	this->audioOutputDevice = deviceIndex;
	save();
}

double Settings::getAudioSampleRate()
{
	XOJ_CHECK_TYPE(Settings);

	return this->audioSampleRate;
}

void Settings::setAudioSampleRate(double sampleRate)
{
	XOJ_CHECK_TYPE(Settings);

	if (this->audioSampleRate == sampleRate)
	{
		return;
	}
	this->audioSampleRate = sampleRate;
	save();
}

double Settings::getAudioGain()
{
	XOJ_CHECK_TYPE(Settings);

	return this->audioGain;
}

void Settings::setAudioGain(double gain)
{
	XOJ_CHECK_TYPE(Settings);

	if (this->audioGain == gain)
	{
		return;
	}
	this->audioGain = gain;
	save();
}

string Settings::getPluginEnabled()
{
	XOJ_CHECK_TYPE(Settings);

	return this->pluginEnabled;
}

void Settings::setPluginEnabled(string pluginEnabled)
{
	XOJ_CHECK_TYPE(Settings);

	if (this->pluginEnabled == pluginEnabled)
	{
		return;
	}
	this->pluginEnabled = pluginEnabled;
	save();
}

string Settings::getPluginDisabled()
{
	XOJ_CHECK_TYPE(Settings);

	return this->pluginDisabled;
}

void Settings::setPluginDisabled(string pluginEnabled)
{
	XOJ_CHECK_TYPE(Settings);

	if (this->pluginDisabled == pluginDisabled)
	{
		return;
	}
	this->pluginDisabled = pluginDisabled;
	save();
}

<<<<<<< HEAD
void Settings::setNewInputSystemEnabled(bool systemEnabled)
{
	XOJ_CHECK_TYPE(Settings);

	if (this->inputSystemEnabled == systemEnabled)
	{
		return;
	}
	this->inputSystemEnabled = systemEnabled;
	save();
}

bool Settings::getNewInputSystemEnabled()
{
	XOJ_CHECK_TYPE(Settings);

	return this->inputSystemEnabled;
}

void Settings::setInputSystemTPCButtonEnabled(bool tpcButtonEnabled)
{
	XOJ_CHECK_TYPE(Settings);

	if (this->inputSystemTPCButtonEnabled == tpcButtonEnabled)
	{
		return;
	}
	this->inputSystemTPCButtonEnabled = tpcButtonEnabled;
	save();
}

bool Settings::getInputSystemTPCButtonEnabled()
{
	XOJ_CHECK_TYPE(Settings);

	return this->inputSystemTPCButtonEnabled;
}

=======

void Settings::getStrokeFilter( int* ignoreTime, int* ignorePoints, int* successiveTime)
{
	XOJ_CHECK_TYPE(Settings);
	*ignoreTime = this->strokeFilterIgnoreTime;
	*ignorePoints = this->strokeFilterIgnorePoints;
	*successiveTime = this->strokeFilterSuccessiveTime;
	
}

void Settings::setStrokeFilter( int ignoreTime, int ignorePoints, int successiveTime)
{
	XOJ_CHECK_TYPE(Settings);
	this->strokeFilterIgnoreTime = ignoreTime;
	this->strokeFilterIgnorePoints = ignorePoints;
	this->strokeFilterSuccessiveTime = successiveTime;
	
}
	
void Settings::setStrokeFilterEnabled(bool enabled)
{
	XOJ_CHECK_TYPE(Settings);
	this->strokeFilterEnabled = enabled;
}

bool Settings::getStrokeFilterEnabled()
{
	XOJ_CHECK_TYPE(Settings);

	return this->strokeFilterEnabled;
}

void Settings::setDoActionOnStrokeFiltered(bool enabled)
{
	XOJ_CHECK_TYPE(Settings);
	this->doActionOnStrokeFiltered = enabled;
}

bool Settings::getDoActionOnStrokeFiltered()
{
	XOJ_CHECK_TYPE(Settings);
	return this->doActionOnStrokeFiltered;
}

	
>>>>>>> 229809eb
//////////////////////////////////////////////////

SAttribute::SAttribute()
{
	XOJ_INIT_TYPE(SAttribute);

	this->dValue = 0;
	this->iValue = 0;
	this->type = ATTRIBUTE_TYPE_NONE;
}

SAttribute::SAttribute(const SAttribute& attrib)
{
	XOJ_INIT_TYPE(SAttribute);

	*this = attrib;
}

SAttribute::~SAttribute()
{
	XOJ_CHECK_TYPE(SAttribute);

	this->iValue = 0;
	this->type = ATTRIBUTE_TYPE_NONE;

	XOJ_RELEASE_TYPE(SAttribute);
}

//////////////////////////////////////////////////

__RefSElement::__RefSElement()
{
	XOJ_INIT_TYPE(__RefSElement);

	this->refcount = 0;
}

__RefSElement::~__RefSElement()
{
	XOJ_RELEASE_TYPE(__RefSElement);
}

void __RefSElement::ref()
{
	XOJ_CHECK_TYPE(__RefSElement);

	this->refcount++;
}

void __RefSElement::unref()
{
	XOJ_CHECK_TYPE(__RefSElement);

	this->refcount--;
	if (this->refcount == 0)
	{
		delete this;
	}
}

SElement::SElement()
{
	XOJ_INIT_TYPE(SElement);

	this->element = new __RefSElement();
	this->element->ref();
}

SElement::SElement(const SElement& elem)
{
	XOJ_INIT_TYPE(SElement);

	this->element = elem.element;
	this->element->ref();
}

SElement::~SElement()
{
	XOJ_CHECK_TYPE(SElement);

	this->element->unref();
	this->element = NULL;

	XOJ_RELEASE_TYPE(SElement);
}

void SElement::operator=(const SElement& elem)
{
	XOJ_CHECK_TYPE(SElement);

	this->element = elem.element;
	this->element->ref();
}

std::map<string, SAttribute>& SElement::attributes()
{
	XOJ_CHECK_TYPE(SElement);

	return this->element->attributes;
}

std::map<string, SElement>& SElement::children()
{
	XOJ_CHECK_TYPE(SElement);

	return this->element->children;
}

void SElement::clear()
{
	XOJ_CHECK_TYPE(SElement);

	this->element->attributes.clear();
	this->element->children.clear();
}

SElement& SElement::child(string name)
{
	XOJ_CHECK_TYPE(SElement);

	return this->element->children[name];
}

void SElement::setComment(const string name, const string comment)
{
	XOJ_CHECK_TYPE(SElement);

	SAttribute& attrib = this->element->attributes[name];

	XOJ_CHECK_TYPE_OBJ(&attrib, SAttribute);

	attrib.comment = comment;
}

void SElement::setIntHex(const string name, const int value)
{
	XOJ_CHECK_TYPE(SElement);

	SAttribute& attrib = this->element->attributes[name];

	XOJ_CHECK_TYPE_OBJ(&attrib, SAttribute);

	attrib.iValue = value;
	attrib.type = ATTRIBUTE_TYPE_INT_HEX;
}

void SElement::setInt(const string name, const int value)
{
	XOJ_CHECK_TYPE(SElement);

	SAttribute& attrib = this->element->attributes[name];

	XOJ_CHECK_TYPE_OBJ(&attrib, SAttribute);

	attrib.iValue = value;
	attrib.type = ATTRIBUTE_TYPE_INT;
}

void SElement::setBool(const string name, const bool value)
{
	XOJ_CHECK_TYPE(SElement);

	SAttribute& attrib = this->element->attributes[name];

	XOJ_CHECK_TYPE_OBJ(&attrib, SAttribute);

	attrib.iValue = value;
	attrib.type = ATTRIBUTE_TYPE_BOOLEAN;
}

void SElement::setString(const string name, const string value)
{
	XOJ_CHECK_TYPE(SElement);

	SAttribute& attrib = this->element->attributes[name];

	XOJ_CHECK_TYPE_OBJ(&attrib, SAttribute);

	attrib.sValue = value;
	attrib.type = ATTRIBUTE_TYPE_STRING;
}

void SElement::setDouble(const string name, const double value)
{
	XOJ_CHECK_TYPE(SElement);

	SAttribute& attrib = this->element->attributes[name];

	XOJ_CHECK_TYPE_OBJ(&attrib, SAttribute);

	attrib.dValue = value;
	attrib.type = ATTRIBUTE_TYPE_DOUBLE;
}

bool SElement::getDouble(const string name, double& value)
{
	XOJ_CHECK_TYPE(SElement);

	SAttribute& attrib = this->element->attributes[name];

	XOJ_CHECK_TYPE_OBJ(&attrib, SAttribute);

	if (attrib.type == ATTRIBUTE_TYPE_NONE)
	{
		this->element->attributes.erase(name);
		return false;
	}

	if (attrib.type != ATTRIBUTE_TYPE_DOUBLE)
	{
		return false;
	}

	value = attrib.dValue;

	return true;
}

bool SElement::getInt(const string name, int& value)
{
	XOJ_CHECK_TYPE(SElement);

	SAttribute& attrib = this->element->attributes[name];

	XOJ_CHECK_TYPE_OBJ(&attrib, SAttribute);

	if (attrib.type == ATTRIBUTE_TYPE_NONE)
	{
		this->element->attributes.erase(name);
		return false;
	}

	if (attrib.type != ATTRIBUTE_TYPE_INT && attrib.type != ATTRIBUTE_TYPE_INT_HEX)
	{
		return false;
	}

	value = attrib.iValue;

	return true;
}

bool SElement::getBool(const string name, bool& value)
{
	XOJ_CHECK_TYPE(SElement);

	SAttribute& attrib = this->element->attributes[name];

	XOJ_CHECK_TYPE_OBJ(&attrib, SAttribute);

	if (attrib.type == ATTRIBUTE_TYPE_NONE)
	{
		this->element->attributes.erase(name);
		return false;
	}

	if (attrib.type != ATTRIBUTE_TYPE_BOOLEAN)
	{
		return false;
	}

	value = attrib.iValue;

	return true;
}

bool SElement::getString(const string name, string& value)
{
	XOJ_CHECK_TYPE(SElement);

	SAttribute& attrib = this->element->attributes[name];

	XOJ_CHECK_TYPE_OBJ(&attrib, SAttribute);

	if (attrib.type == ATTRIBUTE_TYPE_NONE)
	{
		this->element->attributes.erase(name);
		return false;
	}

	if (attrib.type != ATTRIBUTE_TYPE_STRING)
	{
		return false;
	}

	value = attrib.sValue;

	return true;

}
<|MERGE_RESOLUTION|>--- conflicted
+++ resolved
@@ -144,15 +144,15 @@
 
 	this->inputSystemEnabled = false;
 	this->inputSystemTPCButtonEnabled = false;
-	
+
 	this->strokeFilterIgnoreTime = 200;
 	this->strokeFilterIgnorePoints = 8;
 	this->strokeFilterSuccessiveTime = 500;
 	this->strokeFilterEnabled = false;
 	this->doActionOnStrokeFiltered = false;
-	
+
 	this->inTransaction = false;
-	
+
 }
 
 void Settings::parseData(xmlNodePtr cur, SElement& elem)
@@ -552,7 +552,6 @@
 	{
 		this->audioOutputDevice = g_ascii_strtoll((const char *) value, NULL, 10);
 	}
-<<<<<<< HEAD
 	else if (xmlStrcmp(name, (const xmlChar*) "inputSystemEnabled") == 0)
 	{
 		this->inputSystemEnabled = xmlStrcmp(value, (const xmlChar*) "true") ? false : true;
@@ -561,16 +560,14 @@
 	{
 		this->inputSystemTPCButtonEnabled = xmlStrcmp(value, (const xmlChar*) "true") ? false : true;
 	}
-
-=======
 	else if (xmlStrcmp(name, (const xmlChar*) "strokeFilterIgnoreTime") == 0)
 	{
 		this->strokeFilterIgnoreTime = g_ascii_strtoll((const char*) value, NULL, 10);
-	}	
+	}
 	else if (xmlStrcmp(name, (const xmlChar*) "strokeFilterIgnorePoints") == 0)
 	{
 		this->strokeFilterIgnorePoints = g_ascii_strtoll((const char*) value, NULL, 10);
-	}	
+	}
 	else if (xmlStrcmp(name, (const xmlChar*) "strokeFilterSuccessiveTime") == 0)
 	{
 		this->strokeFilterSuccessiveTime = g_ascii_strtoll((const char*) value, NULL, 10);
@@ -583,10 +580,7 @@
 	{
 		this->doActionOnStrokeFiltered = xmlStrcmp(value, (const xmlChar*) "true") ? false : true;
 	}
-	
-	
-	
->>>>>>> 229809eb
+
 	xmlFree(name);
 	xmlFree(value);
 }
@@ -947,14 +941,13 @@
 
 	WRITE_STRING_PROP(pluginEnabled);
 	WRITE_STRING_PROP(pluginDisabled);
-	
+
 	WRITE_INT_PROP(strokeFilterIgnoreTime);
 	WRITE_INT_PROP(strokeFilterIgnorePoints);
 	WRITE_INT_PROP(strokeFilterSuccessiveTime);
-	
+
 	WRITE_BOOL_PROP(strokeFilterEnabled);
 	WRITE_BOOL_PROP(doActionOnStrokeFiltered);
-
 
 	WRITE_BOOL_PROP(inputSystemEnabled);
 	WRITE_BOOL_PROP(inputSystemTPCButtonEnabled);
@@ -2291,46 +2284,6 @@
 	save();
 }
 
-<<<<<<< HEAD
-void Settings::setNewInputSystemEnabled(bool systemEnabled)
-{
-	XOJ_CHECK_TYPE(Settings);
-
-	if (this->inputSystemEnabled == systemEnabled)
-	{
-		return;
-	}
-	this->inputSystemEnabled = systemEnabled;
-	save();
-}
-
-bool Settings::getNewInputSystemEnabled()
-{
-	XOJ_CHECK_TYPE(Settings);
-
-	return this->inputSystemEnabled;
-}
-
-void Settings::setInputSystemTPCButtonEnabled(bool tpcButtonEnabled)
-{
-	XOJ_CHECK_TYPE(Settings);
-
-	if (this->inputSystemTPCButtonEnabled == tpcButtonEnabled)
-	{
-		return;
-	}
-	this->inputSystemTPCButtonEnabled = tpcButtonEnabled;
-	save();
-}
-
-bool Settings::getInputSystemTPCButtonEnabled()
-{
-	XOJ_CHECK_TYPE(Settings);
-
-	return this->inputSystemTPCButtonEnabled;
-}
-
-=======
 
 void Settings::getStrokeFilter( int* ignoreTime, int* ignorePoints, int* successiveTime)
 {
@@ -2338,7 +2291,7 @@
 	*ignoreTime = this->strokeFilterIgnoreTime;
 	*ignorePoints = this->strokeFilterIgnorePoints;
 	*successiveTime = this->strokeFilterSuccessiveTime;
-	
+
 }
 
 void Settings::setStrokeFilter( int ignoreTime, int ignorePoints, int successiveTime)
@@ -2347,9 +2300,9 @@
 	this->strokeFilterIgnoreTime = ignoreTime;
 	this->strokeFilterIgnorePoints = ignorePoints;
 	this->strokeFilterSuccessiveTime = successiveTime;
-	
-}
-	
+
+}
+
 void Settings::setStrokeFilterEnabled(bool enabled)
 {
 	XOJ_CHECK_TYPE(Settings);
@@ -2375,8 +2328,45 @@
 	return this->doActionOnStrokeFiltered;
 }
 
-	
->>>>>>> 229809eb
+
+void Settings::setNewInputSystemEnabled(bool systemEnabled)
+{
+	XOJ_CHECK_TYPE(Settings);
+
+	if (this->inputSystemEnabled == systemEnabled)
+	{
+		return;
+	}
+	this->inputSystemEnabled = systemEnabled;
+	save();
+}
+
+bool Settings::getNewInputSystemEnabled()
+{
+	XOJ_CHECK_TYPE(Settings);
+
+	return this->inputSystemEnabled;
+}
+
+void Settings::setInputSystemTPCButtonEnabled(bool tpcButtonEnabled)
+{
+	XOJ_CHECK_TYPE(Settings);
+
+	if (this->inputSystemTPCButtonEnabled == tpcButtonEnabled)
+	{
+		return;
+	}
+	this->inputSystemTPCButtonEnabled = tpcButtonEnabled;
+	save();
+}
+
+bool Settings::getInputSystemTPCButtonEnabled()
+{
+	XOJ_CHECK_TYPE(Settings);
+
+	return this->inputSystemTPCButtonEnabled;
+}
+
 //////////////////////////////////////////////////
 
 SAttribute::SAttribute()
