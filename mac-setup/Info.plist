--- conflicted
+++ resolved
@@ -16,15 +16,9 @@
     <string>Xournal++</string>
 
     <key>CFBundleShortVersionString</key>
-<<<<<<< HEAD
-    <string>1.1.1+dev</string>
+    <string>1.1.2+dev</string>
     <key>CFBundleVersion</key>
-    <string>1.1.1+dev.0</string>
-=======
-    <string>1.1.3~dev</string>
-    <key>CFBundleVersion</key>
-    <string>1.1.3~dev.0</string>
->>>>>>> 4dfe5c7d
+    <string>1.1.2+dev.0</string>
     <key>CFBundleInfoDictionaryVersion</key>
     <string>6.0</string>
     <key>NSHumanReadableCopyright</key>
