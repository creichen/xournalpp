 [Desktop Entry]
 Encoding=UTF-8
 Type=MimeType
 MimeType=application/x-xojpp
 Icon=xopp
 Patterns=*.xoj;*.XOJ;*.Xoj;
 
 Comment=Xournal note file
 Comment[ca]=Fitxers de nota del Xournal
 Comment[cs]=Poznámky Xournalu
 Comment[de]=Xournal Dokument
 Comment[fr]=Fichier Xournal
 Comment[pl]=Notatnik Xournala
<<<<<<< HEAD
 Comment[zh_CN]=Xournal 笔记文件
=======
 Commant[ru]=Файл заметок Xournal
 
>>>>>>> 69b761da
<|MERGE_RESOLUTION|>--- conflicted
+++ resolved
@@ -11,9 +11,5 @@
  Comment[de]=Xournal Dokument
  Comment[fr]=Fichier Xournal
  Comment[pl]=Notatnik Xournala
-<<<<<<< HEAD
  Comment[zh_CN]=Xournal 笔记文件
-=======
- Commant[ru]=Файл заметок Xournal
- 
->>>>>>> 69b761da
+ Commant[ru]=Файл заметок Xournal