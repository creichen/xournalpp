--- conflicted
+++ resolved
@@ -51,12 +51,12 @@
     </ul>
 
     <p xml:lang="hu">
-      A Xournal++ egy kézi jegyzetkészítő szoftver C++ programozási nyelven, a 
-      rugalmasság, a funkcionalitás és a sebesség céljával. A ütésfelismerő és 
-      egyéb részek a Xournal kódon alapulnak, amelyet a sourceforge oldalon 
-      találhat meg. Támogatja a GNU/Linuxot (pl. Ubuntu, Debian, Arch, SUSE), 
-      macOS-t és Windows 10-et. Támogatja a tollbevitelt olyan eszközökről, mint 
-      a Wacom Tablet. 
+      A Xournal++ egy kézi jegyzetkészítő szoftver C++ programozási nyelven, a
+      rugalmasság, a funkcionalitás és a sebesség céljával. A ütésfelismerő és
+      egyéb részek a Xournal kódon alapulnak, amelyet a sourceforge oldalon
+      találhat meg. Támogatja a GNU/Linuxot (pl. Ubuntu, Debian, Arch, SUSE),
+      macOS-t és Windows 10-et. Támogatja a tollbevitelt olyan eszközökről, mint
+      a Wacom Tablet.
     </p>
     <p xml:lang="hu">
       A Xournal++ jellemzői:
@@ -117,12 +117,8 @@
     <!-- Could be automated more:
 	 `git tag -l | grep "^[0-9]*\.[0-9]*\.[0-9]*$`"
     -->
-<<<<<<< HEAD
-    <release date="2022-02-13" version="1.1.1+dev" />
-=======
-    <release date="2022-10-15" version="1.1.3~dev" />
+    <release date="2022-10-15" version="1.1.2+dev" />
     <release date="2022-10-15" version="1.1.2" />
->>>>>>> 4dfe5c7d
     <release date="2022-02-13" version="1.1.1" />
     <release date="2021-07-18" version="1.1.0" />
     <release date="2020-12-17" version="1.0.20" />
