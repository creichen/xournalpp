<?xml version="1.0" encoding="UTF-8"?>
<!-- Generated with glade 3.38.2 -->
<interface>
  <requires lib="gtk+" version="3.18"/>
  <object class="GtkAdjustment" id="adjHorizontal">
    <property name="upper">100</property>
    <property name="step-increment">1</property>
    <property name="page-increment">10</property>
  </object>
  <object class="GtkAdjustment" id="adjVertical">
    <property name="upper">100</property>
    <property name="step-increment">1</property>
    <property name="page-increment">10</property>
  </object>
  <object class="GtkRevealer" id="floatingToolbox">
    <property name="name">floatingToolbox</property>
    <property name="visible">True</property>
    <property name="can-focus">False</property>
    <property name="transition-type">crossfade</property>
    <property name="reveal-child">True</property>
    <child>
      <object class="GtkBox" id="floatingvbox">
        <property name="name">floatingvbox</property>
        <property name="can-focus">False</property>
        <property name="orientation">vertical</property>
        <child>
          <object class="GtkLabel" id="labelFloatingToolbox">
            <property name="name">labelFloatingToolbox</property>
            <property name="visible">True</property>
            <property name="can-focus">False</property>
            <property name="label" translatable="yes"> = Floating Toolbox (experimental) =</property>
            <attributes>
              <attribute name="weight" value="bold"/>
              <attribute name="foreground" value="#eeeeeeeeecec"/>
              <attribute name="background" value="#2e2e34343636"/>
            </attributes>
          </object>
          <packing>
            <property name="expand">False</property>
            <property name="fill">True</property>
            <property name="position">0</property>
          </packing>
        </child>
        <child>
          <object class="GtkToolbar" id="tbFloat1">
            <property name="name">tbFloat1</property>
            <property name="visible">True</property>
            <property name="can-focus">False</property>
            <style>
              <class name="tbCss"/>
            </style>
          </object>
          <packing>
            <property name="expand">True</property>
            <property name="fill">True</property>
            <property name="position">1</property>
          </packing>
        </child>
        <child>
          <object class="GtkToolbar" id="tbFloat2">
            <property name="name">tbFloat2</property>
            <property name="visible">True</property>
            <property name="can-focus">False</property>
            <style>
              <class name="tbCss"/>
            </style>
          </object>
          <packing>
            <property name="expand">True</property>
            <property name="fill">True</property>
            <property name="position">2</property>
          </packing>
        </child>
        <child>
          <object class="GtkToolbar" id="tbFloat3">
            <property name="name">tbFloat3</property>
            <property name="visible">True</property>
            <property name="can-focus">False</property>
            <style>
              <class name="tbCss"/>
            </style>
          </object>
          <packing>
            <property name="expand">True</property>
            <property name="fill">True</property>
            <property name="position">3</property>
          </packing>
        </child>
        <child>
          <object class="GtkToolbar" id="tbFloat4">
            <property name="name">tbFloat4</property>
            <property name="visible">True</property>
            <property name="can-focus">False</property>
            <style>
              <class name="tbCss"/>
            </style>
          </object>
          <packing>
            <property name="expand">True</property>
            <property name="fill">True</property>
            <property name="position">4</property>
          </packing>
        </child>
        <child>
          <object class="GtkLabel" id="showIfEmpty">
            <property name="name">showIfEmpty</property>
            <property name="visible">True</property>
            <property name="can-focus">False</property>
            <property name="margin-bottom">30</property>
            <property name="label" translatable="yes">&lt;b&gt;Empty Toolbox&lt;/b&gt;
            &lt;i&gt;Menu: View/Toolbars&lt;/i&gt;</property>
            <property name="use-markup">True</property>
            <property name="justify">center</property>
          </object>
          <packing>
            <property name="expand">False</property>
            <property name="fill">True</property>
            <property name="position">5</property>
          </packing>
        </child>
        <style>
          <class name="tbCss"/>
        </style>
      </object>
    </child>
  </object>
  <object class="GtkWindow" id="mainWindow">
    <property name="name">mainWindow</property>
    <property name="can-focus">False</property>
    <property name="icon">pixmaps/com.github.xournalpp.xournalpp.svg</property>
    <child>
      <object class="GtkOverlay" id="mainOverlay">
        <property name="name">mainOverlay</property>
        <property name="visible">True</property>
        <property name="can-focus">False</property>
        <child>
          <object class="GtkBox" id="mainBox">
            <property name="name">mainBox</property>
            <property name="visible">True</property>
            <property name="can-focus">False</property>
            <property name="orientation">vertical</property>
            <child>
              <object class="GtkMenuBar" id="mainMenubar">
                <property name="name">mainMenubar</property>
                <property name="visible">True</property>
                <property name="can-focus">False</property>
                <child>
                  <object class="GtkMenuItem" id="menuitemFile">
                    <property name="name">menuitemFile</property>
                    <property name="visible">True</property>
                    <property name="can-focus">False</property>
                    <property name="label" translatable="yes">_File</property>
                    <property name="use-underline">True</property>
                    <child type="submenu">
                      <object class="GtkMenu" id="menu1">
                        <property name="visible">True</property>
                        <property name="can-focus">False</property>
                        <child>
                          <object class="GtkImageMenuItem" id="menuFileNew">
                            <property name="label">gtk-new</property>
                            <property name="name">menuFileNew</property>
                            <property name="visible">True</property>
                            <property name="can-focus">False</property>
                            <property name="use-underline">True</property>
                            <property name="use-stock">True</property>
                            <signal name="activate" handler="ACTION_NEW" swapped="no"/>
                            <accelerator key="n" signal="activate" modifiers="GDK_CONTROL_MASK"/>
                          </object>
                        </child>
                        <child>
                          <object class="GtkImageMenuItem" id="menuFileOpen">
                            <property name="label">gtk-open</property>
                            <property name="name">menuFileOpen</property>
                            <property name="visible">True</property>
                            <property name="can-focus">False</property>
                            <property name="use-underline">True</property>
                            <property name="use-stock">True</property>
                            <signal name="activate" handler="ACTION_OPEN" swapped="no"/>
                            <accelerator key="o" signal="activate" modifiers="GDK_CONTROL_MASK"/>
                          </object>
                        </child>
                        <child>
                          <object class="GtkMenuItem" id="menuFileRecent">
                            <property name="name">menuFileRecent</property>
                            <property name="visible">True</property>
                            <property name="can-focus">False</property>
                            <property name="label" translatable="yes">Recent _Documents</property>
                            <property name="use-underline">True</property>
                          </object>
                        </child>
                        <child>
                          <object class="GtkMenuItem" id="menuFileAnnotate">
                            <property name="name">menuFileAnnotate</property>
                            <property name="visible">True</property>
                            <property name="can-focus">False</property>
                            <property name="label" translatable="yes">_Annotate PDF</property>
                            <property name="use-underline">True</property>
                            <signal name="activate" handler="ACTION_ANNOTATE_PDF" swapped="no"/>
                          </object>
                        </child>
                        <child>
                          <object class="GtkImageMenuItem" id="menuFileSave">
                            <property name="label">gtk-save</property>
                            <property name="name">menuFileSave</property>
                            <property name="visible">True</property>
                            <property name="can-focus">False</property>
                            <property name="use-underline">True</property>
                            <property name="use-stock">True</property>
                            <signal name="activate" handler="ACTION_SAVE" swapped="no"/>
                            <accelerator key="s" signal="activate" modifiers="GDK_CONTROL_MASK"/>
                          </object>
                        </child>
                        <child>
                          <object class="GtkImageMenuItem" id="menuFileSaveAs">
                            <property name="label">gtk-save-as</property>
                            <property name="name">menuFileSaveAs</property>
                            <property name="visible">True</property>
                            <property name="can-focus">False</property>
                            <property name="use-underline">True</property>
                            <property name="use-stock">True</property>
                            <signal name="activate" handler="ACTION_SAVE_AS" swapped="no"/>
                            <accelerator key="s" signal="activate" modifiers="GDK_SHIFT_MASK | GDK_CONTROL_MASK"/>
                            <accelerator key="u" signal="activate" modifiers="GDK_CONTROL_MASK"/>
                          </object>
                        </child>
                        <child>
                          <object class="GtkSeparatorMenuItem" id="separatormenuitem2">
                            <property name="visible">True</property>
                            <property name="can-focus">False</property>
                          </object>
                        </child>
                        <child>
                          <object class="GtkMenuItem" id="menuFileExportPdf">
                            <property name="name">menuFileExportPdf</property>
                            <property name="visible">True</property>
                            <property name="can-focus">False</property>
                            <property name="label" translatable="yes">_Export as PDF</property>
                            <property name="use-underline">True</property>
                            <signal name="activate" handler="ACTION_EXPORT_AS_PDF" swapped="no"/>
                          </object>
                        </child>
                        <child>
                          <object class="GtkMenuItem" id="menuFileExportAs">
                            <property name="name">menuFileExportAs</property>
                            <property name="visible">True</property>
                            <property name="can-focus">False</property>
                            <property name="label" translatable="yes">Export as...</property>
                            <property name="use-underline">True</property>
                            <signal name="activate" handler="ACTION_EXPORT_AS" swapped="no"/>
                            <accelerator key="e" signal="activate" modifiers="GDK_CONTROL_MASK"/>
                          </object>
                        </child>
                        <child>
                          <object class="GtkSeparatorMenuItem" id="separatormenuitem1">
                            <property name="visible">True</property>
                            <property name="can-focus">False</property>
                          </object>
                        </child>
                        <child>
                          <object class="GtkImageMenuItem" id="menuFilePrint">
                            <property name="label">gtk-print</property>
                            <property name="name">menuFilePrint</property>
                            <property name="visible">True</property>
                            <property name="can-focus">False</property>
                            <property name="use-underline">True</property>
                            <property name="use-stock">True</property>
                            <signal name="activate" handler="ACTION_PRINT" swapped="no"/>
                            <accelerator key="p" signal="activate" modifiers="GDK_CONTROL_MASK"/>
                          </object>
                        </child>
                        <child>
                          <object class="GtkImageMenuItem" id="menuFileQuit">
                            <property name="label">gtk-quit</property>
                            <property name="name">menuFileQuit</property>
                            <property name="visible">True</property>
                            <property name="can-focus">False</property>
                            <property name="use-underline">True</property>
                            <property name="use-stock">True</property>
                            <signal name="activate" handler="ACTION_QUIT" swapped="no"/>
                            <accelerator key="q" signal="activate" modifiers="GDK_CONTROL_MASK"/>
                          </object>
                        </child>
                      </object>
                    </child>
                  </object>
                </child>
                <child>
                  <object class="GtkMenuItem" id="menuitemEdit">
                    <property name="name">menuitemEdit</property>
                    <property name="visible">True</property>
                    <property name="can-focus">False</property>
                    <property name="label" translatable="yes">_Edit</property>
                    <property name="use-underline">True</property>
                    <child type="submenu">
                      <object class="GtkMenu" id="menu2">
                        <property name="visible">True</property>
                        <property name="can-focus">False</property>
                        <child>
                          <object class="GtkMenuItem" id="menuArrange">
                            <property name="visible">True</property>
                            <property name="can-focus">False</property>
                            <property name="label" translatable="yes">Arrange</property>
                            <property name="use-underline">True</property>
                            <child type="submenu">
                              <object class="GtkMenu">
                                <property name="visible">True</property>
                                <property name="can-focus">False</property>
                                <child>
                                  <object class="GtkMenuItem" id="menuArrangeBringToFront">
                                    <property name="visible">True</property>
                                    <property name="can-focus">False</property>
                                    <property name="label" translatable="yes">Bring to Front</property>
                                    <property name="use-underline">True</property>
                                    <signal name="activate" handler="ACTION_ARRANGE_BRING_TO_FRONT" swapped="no"/>
                                  </object>
                                </child>
                                <child>
                                  <object class="GtkMenuItem" id="menuArrangeBringForward">
                                    <property name="visible">True</property>
                                    <property name="can-focus">False</property>
                                    <property name="label" translatable="yes">Bring Forward</property>
                                    <property name="use-underline">True</property>
                                    <signal name="activate" handler="ACTION_ARRANGE_BRING_FORWARD" swapped="no"/>
                                  </object>
                                </child>
                                <child>
                                  <object class="GtkMenuItem" id="menuArrangeSendBackward">
                                    <property name="visible">True</property>
                                    <property name="can-focus">False</property>
                                    <property name="label" translatable="yes">Send Backward</property>
                                    <property name="use-underline">True</property>
                                    <signal name="activate" handler="ACTION_ARRANGE_SEND_BACKWARD" swapped="no"/>
                                  </object>
                                </child>
                                <child>
                                  <object class="GtkMenuItem" id="menuArrangeSendToBack">
                                    <property name="visible">True</property>
                                    <property name="can-focus">False</property>
                                    <property name="label" translatable="yes">Send to Back</property>
                                    <property name="use-underline">True</property>
                                    <signal name="activate" handler="ACTION_ARRANGE_SEND_TO_BACK" swapped="no"/>
                                  </object>
                                </child>
                              </object>
                            </child>
                          </object>
                        </child>
                        <child>
                          <object class="GtkImageMenuItem" id="menuEditUndo">
                            <property name="label">gtk-undo</property>
                            <property name="name">menuEditUndo</property>
                            <property name="visible">True</property>
                            <property name="can-focus">False</property>
                            <property name="use-underline">True</property>
                            <property name="use-stock">True</property>
                            <signal name="activate" handler="ACTION_UNDO" swapped="no"/>
                            <accelerator key="z" signal="activate" modifiers="GDK_CONTROL_MASK"/>
                          </object>
                        </child>
                        <child>
                          <object class="GtkImageMenuItem" id="menuEditRedo">
                            <property name="label">gtk-redo</property>
                            <property name="name">menuEditRedo</property>
                            <property name="visible">True</property>
                            <property name="can-focus">False</property>
                            <property name="use-underline">True</property>
                            <property name="use-stock">True</property>
                            <signal name="activate" handler="ACTION_REDO" swapped="no"/>
                            <accelerator key="y" signal="activate" modifiers="GDK_CONTROL_MASK"/>
                            <accelerator key="z" signal="activate" modifiers="GDK_CONTROL_MASK|GDK_SHIFT_MASK"/>
                          </object>
                        </child>
                        <child>
                          <object class="GtkSeparatorMenuItem" id="separatormenuitem4">
                            <property name="visible">True</property>
                            <property name="can-focus">False</property>
                          </object>
                        </child>
                        <child>
                          <object class="GtkImageMenuItem" id="menuEditCut">
                            <property name="label">gtk-cut</property>
                            <property name="name">menuEditCut</property>
                            <property name="visible">True</property>
                            <property name="can-focus">False</property>
                            <property name="use-underline">True</property>
                            <property name="use-stock">True</property>
                            <signal name="activate" handler="ACTION_CUT" swapped="no"/>
                            <accelerator key="x" signal="activate" modifiers="GDK_CONTROL_MASK"/>
                          </object>
                        </child>
                        <child>
                          <object class="GtkImageMenuItem" id="menuEditCopy">
                            <property name="label">gtk-copy</property>
                            <property name="name">menuEditCopy</property>
                            <property name="visible">True</property>
                            <property name="can-focus">False</property>
                            <property name="use-underline">True</property>
                            <property name="use-stock">True</property>
                            <signal name="activate" handler="ACTION_COPY" swapped="no"/>
                            <accelerator key="c" signal="activate" modifiers="GDK_CONTROL_MASK"/>
                          </object>
                        </child>
                        <child>
                          <object class="GtkImageMenuItem" id="menuEditPaste">
                            <property name="label">gtk-paste</property>
                            <property name="name">menuEditPaste</property>
                            <property name="visible">True</property>
                            <property name="can-focus">False</property>
                            <property name="use-underline">True</property>
                            <property name="use-stock">True</property>
                            <signal name="activate" handler="ACTION_PASTE" swapped="no"/>
                            <accelerator key="v" signal="activate" modifiers="GDK_CONTROL_MASK"/>
                          </object>
                        </child>
                        <child>
                          <object class="GtkSeparatorMenuItem" id="separatormenuitem5">
                            <property name="visible">True</property>
                            <property name="can-focus">False</property>
                          </object>
                        </child>
                        <child>
                          <object class="GtkImageMenuItem" id="menuEditSelectAllOnPage">
                            <property name="label">gtk-select-all</property>
                            <property name="name">menuEditSelectAllOnPage</property>
                            <property name="visible">True</property>
                            <property name="can-focus">False</property>
                            <property name="use-underline">True</property>
                            <property name="use-stock">True</property>
                            <signal name="activate" handler="ACTION_SELECT_ALL" swapped="no"/>
                            <accelerator key="a" signal="activate" modifiers="GDK_CONTROL_MASK"/>
                          </object>
                        </child>
                        <child>
                          <object class="GtkSeparatorMenuItem" id="separatormenuitem18">
                            <property name="visible">True</property>
                            <property name="can-focus">False</property>
                          </object>
                        </child>
                        <child>
                          <object class="GtkImageMenuItem" id="menuEditSearch">
                            <property name="label">gtk-find</property>
                            <property name="name">menuEditSearch</property>
                            <property name="visible">True</property>
                            <property name="can-focus">False</property>
                            <property name="use-underline">True</property>
                            <property name="use-stock">True</property>
                            <signal name="activate" handler="ACTION_SEARCH" swapped="no"/>
                            <accelerator key="f" signal="activate" modifiers="GDK_CONTROL_MASK"/>
                          </object>
                        </child>
                        <child>
                          <object class="GtkSeparatorMenuItem" id="separatormenuitem6">
                            <property name="visible">True</property>
                            <property name="can-focus">False</property>
                          </object>
                        </child>
                        <child>
                          <object class="GtkImageMenuItem" id="menuEditDelete">
                            <property name="label">gtk-delete</property>
                            <property name="name">menuEditDelete</property>
                            <property name="visible">True</property>
                            <property name="can-focus">False</property>
                            <property name="use-underline">True</property>
                            <property name="use-stock">True</property>
                            <signal name="activate" handler="ACTION_DELETE" swapped="no"/>
                            <accelerator key="Delete" signal="activate"/>
                          </object>
                        </child>
                        <child>
                          <object class="GtkSeparatorMenuItem" id="menuitem5">
                            <property name="visible">True</property>
                            <property name="can-focus">False</property>
                          </object>
                        </child>
                        <child>
                          <object class="GtkCheckMenuItem" id="menuSnapRotation">
                            <property name="use-action-appearance">False</property>
                            <property name="name">menuSnapRotation</property>
                            <property name="visible">True</property>
                            <property name="can-focus">False</property>
                            <property name="label" translatable="yes">Rotation Snapping</property>
                            <signal name="toggled" handler="ACTION_ROTATION_SNAPPING" swapped="no"/>
                          </object>
                        </child>
                        <child>
                          <object class="GtkCheckMenuItem" id="menuSnapGrid">
                            <property name="use-action-appearance">False</property>
                            <property name="name">menuSnapGrid</property>
                            <property name="visible">True</property>
                            <property name="can-focus">False</property>
                            <property name="label" translatable="yes">Grid Snapping</property>
                            <signal name="toggled" handler="ACTION_GRID_SNAPPING" swapped="no"/>
                          </object>
                        </child>
                        <child>
                          <object class="GtkSeparatorMenuItem" id="menuitem4">
                            <property name="visible">True</property>
                            <property name="can-focus">False</property>
                          </object>
                        </child>
                        <child>
                          <object class="GtkMenuItem" id="menuEditSettings">
                            <property name="name">menuEditSettings</property>
                            <property name="visible">True</property>
                            <property name="can-focus">False</property>
                            <property name="label" translatable="yes">Preferences</property>
                            <property name="use-underline">True</property>
                            <signal name="activate" handler="ACTION_SETTINGS" swapped="no"/>
                          </object>
                        </child>
                      </object>
                    </child>
                  </object>
                </child>
                <child>
                  <object class="GtkMenuItem" id="menuitemView">
                    <property name="name">menuitemView</property>
                    <property name="visible">True</property>
                    <property name="can-focus">False</property>
                    <property name="label" translatable="yes">_View</property>
                    <property name="use-underline">True</property>
                    <child type="submenu">
                      <object class="GtkMenu" id="menu4">
                        <property name="visible">True</property>
                        <property name="can-focus">False</property>
                        <child>
                          <object class="GtkCheckMenuItem" id="menuViewPairedPages">
                            <property name="name">menuViewPairedPages</property>
                            <property name="visible">True</property>
                            <property name="can-focus">False</property>
                            <property name="label" translatable="yes">_Pair Pages</property>
                            <property name="use-underline">True</property>
                            <signal name="toggled" handler="ACTION_VIEW_PAIRED_PAGES" swapped="no"/>
                          </object>
                        </child>
                        <child>
                          <object class="GtkCheckMenuItem" id="menuViewPresMode">
                            <property name="name">menuViewPresMode</property>
                            <property name="visible">True</property>
                            <property name="can-focus">False</property>
                            <property name="label" translatable="yes">_Presentation Mode</property>
                            <property name="use-underline">True</property>
                            <signal name="toggled" handler="ACTION_VIEW_PRESENTATION_MODE" swapped="no"/>
                          </object>
                        </child>
                        <child>
                          <object class="GtkCheckMenuItem" id="menuViewFullScreen">
                            <property name="name">menuViewFullScreen</property>
                            <property name="visible">True</property>
                            <property name="can-focus">False</property>
                            <property name="label" translatable="yes">Fullscreen</property>
                            <property name="use-underline">True</property>
                            <signal name="toggled" handler="ACTION_FULLSCREEN" swapped="no"/>
                            <accelerator key="F11" signal="activate"/>
                          </object>
                        </child>
                        <child>
                          <object class="GtkCheckMenuItem" id="menuViewSidebarVisible">
                            <property name="name">menuViewSidebarVisible</property>
                            <property name="visible">True</property>
                            <property name="can-focus">False</property>
                            <property name="label" translatable="yes">Show Sidebar</property>
                            <property name="use-underline">True</property>
                            <accelerator key="F12" signal="activate"/>
                          </object>
                        </child>
                        <child>
                          <object class="GtkSeparatorMenuItem" id="separatormenuitem3">
                            <property name="visible">True</property>
                            <property name="can-focus">False</property>
                          </object>
                        </child>
                        <child>
                          <object class="GtkCheckMenuItem" id="menuViewToolbarsVisible">
                            <property name="name">menuViewToolbarsVisible</property>
                            <property name="visible">True</property>
                            <property name="can-focus">False</property>
                            <property name="label" translatable="yes">Show Toolbars</property>
                            <property name="use-underline">True</property>
                            <accelerator key="F9" signal="activate"/>
                          </object>
                        </child>
                        <child>
                          <object class="GtkSeparatorMenuItem" id="menuViewToolbarsVisibleSeparator">
                            <property name="visible">True</property>
                            <property name="can-focus">False</property>
                          </object>
                        </child>
                        <child>
                          <object class="GtkMenuItem" id="menuitemLayout">
                            <property name="name">menuitemLayout</property>
                            <property name="visible">True</property>
                            <property name="can-focus">False</property>
                            <property name="label" translatable="yes">Layout</property>
                            <property name="use-underline">True</property>
                            <child type="submenu">
                              <object class="GtkMenu" id="layoutmenu">
                                <property name="name">layoutmenu</property>
                                <property name="visible">True</property>
                                <property name="can-focus">False</property>
                                <child>
                                  <object class="GtkCheckMenuItem" id="menuLayoutHorizontal">
                                    <property name="name">menuLayoutHorizontal</property>
                                    <property name="visible">True</property>
                                    <property name="can-focus">False</property>
                                    <property name="label" translatable="yes">_Horizontal</property>
                                    <property name="use-underline">True</property>
                                    <property name="draw-as-radio">True</property>
                                    <signal name="toggled" handler="ACTION_SET_LAYOUT_HORIZONTAL:GROUP_LAYOUT_HORIZONTAL" swapped="no"/>
                                  </object>
                                </child>
                                <child>
                                  <object class="GtkCheckMenuItem" id="menuLayoutVertical">
                                    <property name="name">menuLayoutVertical</property>
                                    <property name="visible">True</property>
                                    <property name="can-focus">False</property>
                                    <property name="label" translatable="yes">_Vertical</property>
                                    <property name="use-underline">True</property>
                                    <property name="draw-as-radio">True</property>
                                    <signal name="toggled" handler="ACTION_SET_LAYOUT_VERTICAL:GROUP_LAYOUT_HORIZONTAL" swapped="no"/>
                                  </object>
                                </child>
                                <child>
                                  <object class="GtkSeparatorMenuItem" id="separatormenuitemLayout1">
                                    <property name="name">separatormenuitemLayout1</property>
                                    <property name="visible">True</property>
                                    <property name="can-focus">False</property>
                                  </object>
                                </child>
                                <child>
                                  <object class="GtkCheckMenuItem" id="menuLayoutLR">
                                    <property name="name">menuLayoutLR</property>
                                    <property name="visible">True</property>
                                    <property name="can-focus">False</property>
                                    <property name="label" translatable="yes">_Left to Right</property>
                                    <property name="use-underline">True</property>
                                    <property name="draw-as-radio">True</property>
                                    <signal name="toggled" handler="ACTION_SET_LAYOUT_L2R:GROUP_LAYOUT_LR" swapped="no"/>
                                  </object>
                                </child>
                                <child>
                                  <object class="GtkCheckMenuItem" id="menuLayoutRL">
                                    <property name="name">menuLayoutRL</property>
                                    <property name="visible">True</property>
                                    <property name="can-focus">False</property>
                                    <property name="label" translatable="yes">_Right to Left</property>
                                    <property name="use-underline">True</property>
                                    <property name="draw-as-radio">True</property>
                                    <signal name="toggled" handler="ACTION_SET_LAYOUT_R2L:GROUP_LAYOUT_LR" swapped="no"/>
                                  </object>
                                </child>
                                <child>
                                  <object class="GtkSeparatorMenuItem" id="separatormenuitemLayout2">
                                    <property name="name">separatormenuitemLayout2</property>
                                    <property name="visible">True</property>
                                    <property name="can-focus">False</property>
                                  </object>
                                </child>
                                <child>
                                  <object class="GtkCheckMenuItem" id="menuLayoutTB">
                                    <property name="name">menuLayoutTB</property>
                                    <property name="visible">True</property>
                                    <property name="can-focus">False</property>
                                    <property name="label" translatable="yes">_Top to Bottom</property>
                                    <property name="use-underline">True</property>
                                    <property name="draw-as-radio">True</property>
                                    <signal name="toggled" handler="ACTION_SET_LAYOUT_T2B:GROUP_LAYOUT_TB" swapped="no"/>
                                  </object>
                                </child>
                                <child>
                                  <object class="GtkCheckMenuItem" id="menuLayoutBT">
                                    <property name="name">menuLayoutBT</property>
                                    <property name="visible">True</property>
                                    <property name="can-focus">False</property>
                                    <property name="label" translatable="yes">_Bottom to Top</property>
                                    <property name="use-underline">True</property>
                                    <property name="draw-as-radio">True</property>
                                    <signal name="toggled" handler="ACTION_SET_LAYOUT_B2T:GROUP_LAYOUT_TB" swapped="no"/>
                                  </object>
                                </child>
                              </object>
                            </child>
                          </object>
                        </child>
                        <child>
                          <object class="GtkMenuItem" id="menuitemViewDimensions">
                            <property name="name">menuitemViewDimensions</property>
                            <property name="visible">True</property>
                            <property name="can-focus">False</property>
                            <property name="label" translatable="yes">_Cols/Rows</property>
                            <property name="use-underline">True</property>
                            <child type="submenu">
                              <object class="GtkMenu" id="menuViewDimensions">
                                <property name="name">menuViewDimensions</property>
                                <property name="visible">True</property>
                                <property name="can-focus">False</property>
                                <child>
                                  <object class="GtkMenuItem" id="menuitemViewColumns">
                                    <property name="name">menuitemViewColumns</property>
                                    <property name="width-request">-1</property>
                                    <property name="visible">True</property>
                                    <property name="can-focus">False</property>
                                    <property name="label" translatable="yes">Set Columns</property>
                                    <property name="use-underline">True</property>
                                    <child type="submenu">
                                      <object class="GtkMenu" id="menuViewColumns">
                                        <property name="name">menuViewColumns</property>
                                        <property name="visible">True</property>
                                        <property name="can-focus">False</property>
                                        <child>
                                          <object class="GtkCheckMenuItem" id="menuViewColumns1">
                                            <property name="name">menuViewColumns1</property>
                                            <property name="visible">True</property>
                                            <property name="can-focus">False</property>
                                            <property name="label" translatable="yes">_1 Column</property>
                                            <property name="use-underline">True</property>
                                            <property name="draw-as-radio">True</property>
                                            <signal name="toggled" handler="ACTION_SET_COLUMNS_1:GROUP_FIXED_ROW_OR_COLS" swapped="no"/>
                                          </object>
                                        </child>
                                        <child>
                                          <object class="GtkCheckMenuItem" id="menuViewColumns2">
                                            <property name="name">menuViewColumns2</property>
                                            <property name="visible">True</property>
                                            <property name="can-focus">False</property>
                                            <property name="label" translatable="yes">_2 Columns</property>
                                            <property name="use-underline">True</property>
                                            <property name="draw-as-radio">True</property>
                                            <signal name="toggled" handler="ACTION_SET_COLUMNS_2:GROUP_FIXED_ROW_OR_COLS" swapped="no"/>
                                          </object>
                                        </child>
                                        <child>
                                          <object class="GtkCheckMenuItem" id="menuViewColumns3">
                                            <property name="name">menuViewColumns3</property>
                                            <property name="visible">True</property>
                                            <property name="can-focus">False</property>
                                            <property name="label" translatable="yes">_3 Columns</property>
                                            <property name="use-underline">True</property>
                                            <property name="draw-as-radio">True</property>
                                            <signal name="toggled" handler="ACTION_SET_COLUMNS_3:GROUP_FIXED_ROW_OR_COLS" swapped="no"/>
                                          </object>
                                        </child>
                                        <child>
                                          <object class="GtkCheckMenuItem" id="menuViewColumns4">
                                            <property name="name">menuViewColumns4</property>
                                            <property name="visible">True</property>
                                            <property name="can-focus">False</property>
                                            <property name="label" translatable="yes">_4 Columns</property>
                                            <property name="use-underline">True</property>
                                            <property name="draw-as-radio">True</property>
                                            <signal name="toggled" handler="ACTION_SET_COLUMNS_4:GROUP_FIXED_ROW_OR_COLS" swapped="no"/>
                                          </object>
                                        </child>
                                        <child>
                                          <object class="GtkCheckMenuItem" id="menuViewColumns5">
                                            <property name="name">menuViewColumns5</property>
                                            <property name="visible">True</property>
                                            <property name="can-focus">False</property>
                                            <property name="label" translatable="yes">_5 Columns</property>
                                            <property name="use-underline">True</property>
                                            <property name="draw-as-radio">True</property>
                                            <signal name="toggled" handler="ACTION_SET_COLUMNS_5:GROUP_FIXED_ROW_OR_COLS" swapped="no"/>
                                          </object>
                                        </child>
                                        <child>
                                          <object class="GtkCheckMenuItem" id="menuViewColumns6">
                                            <property name="name">menuViewColumns6</property>
                                            <property name="visible">True</property>
                                            <property name="can-focus">False</property>
                                            <property name="label" translatable="yes">_6 Columns</property>
                                            <property name="use-underline">True</property>
                                            <property name="draw-as-radio">True</property>
                                            <signal name="toggled" handler="ACTION_SET_COLUMNS_6:GROUP_FIXED_ROW_OR_COLS" swapped="no"/>
                                          </object>
                                        </child>
                                        <child>
                                          <object class="GtkCheckMenuItem" id="menuViewColumns7">
                                            <property name="name">menuViewColumns7</property>
                                            <property name="visible">True</property>
                                            <property name="can-focus">False</property>
                                            <property name="label" translatable="yes">_7 Columns</property>
                                            <property name="use-underline">True</property>
                                            <property name="draw-as-radio">True</property>
                                            <signal name="toggled" handler="ACTION_SET_COLUMNS_7:GROUP_FIXED_ROW_OR_COLS" swapped="no"/>
                                          </object>
                                        </child>
                                        <child>
                                          <object class="GtkCheckMenuItem" id="menuViewColumns8">
                                            <property name="name">menuViewColumns8</property>
                                            <property name="visible">True</property>
                                            <property name="can-focus">False</property>
                                            <property name="label" translatable="yes">_8 Columns</property>
                                            <property name="use-underline">True</property>
                                            <property name="draw-as-radio">True</property>
                                            <signal name="toggled" handler="ACTION_SET_COLUMNS_8:GROUP_FIXED_ROW_OR_COLS" swapped="no"/>
                                          </object>
                                        </child>
                                      </object>
                                    </child>
                                  </object>
                                </child>
                                <child>
                                  <object class="GtkMenuItem" id="menuitemViewRows">
                                    <property name="name">menuitemViewRows</property>
                                    <property name="width-request">-1</property>
                                    <property name="visible">True</property>
                                    <property name="can-focus">False</property>
                                    <property name="label" translatable="yes">Set Rows</property>
                                    <property name="use-underline">True</property>
                                    <child type="submenu">
                                      <object class="GtkMenu" id="menuViewRows">
                                        <property name="name">menuViewRows</property>
                                        <property name="visible">True</property>
                                        <property name="can-focus">False</property>
                                        <child>
                                          <object class="GtkCheckMenuItem" id="menuViewRows1">
                                            <property name="name">menuViewRows1</property>
                                            <property name="visible">True</property>
                                            <property name="can-focus">False</property>
                                            <property name="label" translatable="yes">_1 Row</property>
                                            <property name="use-underline">True</property>
                                            <property name="draw-as-radio">True</property>
                                            <signal name="toggled" handler="ACTION_SET_ROWS_1:GROUP_FIXED_ROW_OR_COLS" swapped="no"/>
                                          </object>
                                        </child>
                                        <child>
                                          <object class="GtkCheckMenuItem" id="menuViewRows2">
                                            <property name="name">menuViewRows2</property>
                                            <property name="visible">True</property>
                                            <property name="can-focus">False</property>
                                            <property name="label" translatable="yes">_2 Rows</property>
                                            <property name="use-underline">True</property>
                                            <property name="draw-as-radio">True</property>
                                            <signal name="toggled" handler="ACTION_SET_ROWS_2:GROUP_FIXED_ROW_OR_COLS" swapped="no"/>
                                          </object>
                                        </child>
                                        <child>
                                          <object class="GtkCheckMenuItem" id="menuViewRows3">
                                            <property name="name">menuViewRows3</property>
                                            <property name="visible">True</property>
                                            <property name="can-focus">False</property>
                                            <property name="label" translatable="yes">_3 Rows</property>
                                            <property name="use-underline">True</property>
                                            <property name="draw-as-radio">True</property>
                                            <signal name="toggled" handler="ACTION_SET_ROWS_3:GROUP_FIXED_ROW_OR_COLS" swapped="no"/>
                                          </object>
                                        </child>
                                        <child>
                                          <object class="GtkCheckMenuItem" id="menuViewRows4">
                                            <property name="name">menuViewRows4</property>
                                            <property name="visible">True</property>
                                            <property name="can-focus">False</property>
                                            <property name="label" translatable="yes">_4 Rows</property>
                                            <property name="use-underline">True</property>
                                            <property name="draw-as-radio">True</property>
                                            <signal name="toggled" handler="ACTION_SET_ROWS_4:GROUP_FIXED_ROW_OR_COLS" swapped="no"/>
                                          </object>
                                        </child>
                                        <child>
                                          <object class="GtkCheckMenuItem" id="menuViewRows5">
                                            <property name="name">menuViewRows5</property>
                                            <property name="visible">True</property>
                                            <property name="can-focus">False</property>
                                            <property name="label" translatable="yes">_5 Rows</property>
                                            <property name="use-underline">True</property>
                                            <property name="draw-as-radio">True</property>
                                            <signal name="toggled" handler="ACTION_SET_ROWS_5:GROUP_FIXED_ROW_OR_COLS" swapped="no"/>
                                          </object>
                                        </child>
                                        <child>
                                          <object class="GtkCheckMenuItem" id="menuViewRows6">
                                            <property name="name">menuViewRows6</property>
                                            <property name="visible">True</property>
                                            <property name="can-focus">False</property>
                                            <property name="label" translatable="yes">_6 Rows</property>
                                            <property name="use-underline">True</property>
                                            <property name="draw-as-radio">True</property>
                                            <signal name="toggled" handler="ACTION_SET_ROWS_6:GROUP_FIXED_ROW_OR_COLS" swapped="no"/>
                                          </object>
                                        </child>
                                        <child>
                                          <object class="GtkCheckMenuItem" id="menuViewRows7">
                                            <property name="name">menuViewRows7</property>
                                            <property name="visible">True</property>
                                            <property name="can-focus">False</property>
                                            <property name="label" translatable="yes">_7 Rows</property>
                                            <property name="use-underline">True</property>
                                            <property name="draw-as-radio">True</property>
                                            <signal name="toggled" handler="ACTION_SET_ROWS_7:GROUP_FIXED_ROW_OR_COLS" swapped="no"/>
                                          </object>
                                        </child>
                                        <child>
                                          <object class="GtkCheckMenuItem" id="menuViewRows8">
                                            <property name="name">menuViewRows8</property>
                                            <property name="visible">True</property>
                                            <property name="can-focus">False</property>
                                            <property name="label" translatable="yes">_8 Rows</property>
                                            <property name="use-underline">True</property>
                                            <property name="draw-as-radio">True</property>
                                            <signal name="toggled" handler="ACTION_SET_ROWS_8:GROUP_FIXED_ROW_OR_COLS" swapped="no"/>
                                          </object>
                                        </child>
                                      </object>
                                    </child>
                                  </object>
                                </child>
                              </object>
                            </child>
                          </object>
                        </child>
                        <child>
                          <object class="GtkSeparatorMenuItem" id="separatormenuitem7">
                            <property name="visible">True</property>
                            <property name="can-focus">False</property>
                          </object>
                        </child>
                        <child>
                          <object class="GtkMenuItem" id="menuitemViewToolbar">
                            <property name="name">menuitemViewToolbar</property>
                            <property name="visible">True</property>
                            <property name="can-focus">False</property>
                            <property name="label" translatable="yes">T_oolbars</property>
                            <property name="use-underline">True</property>
                            <child type="submenu">
                              <object class="GtkMenu" id="menuViewToolbar">
                                <property name="name">menuViewToolbar</property>
                                <property name="visible">True</property>
                                <property name="can-focus">False</property>
                                <child>
                                  <object class="GtkSeparatorMenuItem" id="separatormenuitem16">
                                    <property name="visible">True</property>
                                    <property name="can-focus">False</property>
                                  </object>
                                </child>
                                <child>
                                  <object class="GtkMenuItem" id="menuViewToolbarManage">
                                    <property name="name">menuViewToolbarManage</property>
                                    <property name="visible">True</property>
                                    <property name="can-focus">False</property>
                                    <property name="label" translatable="yes">_Manage</property>
                                    <property name="use-underline">True</property>
                                    <signal name="activate" handler="ACTION_MANAGE_TOOLBAR" swapped="no"/>
                                  </object>
                                </child>
                                <child>
                                  <object class="GtkMenuItem" id="menuViewToolbarCustomize">
                                    <property name="name">menuViewToolbarCustomize</property>
                                    <property name="visible">True</property>
                                    <property name="can-focus">False</property>
                                    <property name="label" translatable="yes">_Customize</property>
                                    <property name="use-underline">True</property>
                                    <signal name="activate" handler="ACTION_CUSTOMIZE_TOOLBAR" swapped="no"/>
                                  </object>
                                </child>
                              </object>
                            </child>
                          </object>
                        </child>
                        <child>
                          <object class="GtkSeparatorMenuItem" id="separatormenuitem8">
                            <property name="visible">True</property>
                            <property name="can-focus">False</property>
                          </object>
                        </child>
                        <child>
                          <object class="GtkMenuItem" id="menuHideMenu">
                            <property name="name">menuHideMenu</property>
                            <property name="visible">True</property>
                            <property name="can-focus">False</property>
                            <property name="label" translatable="yes">Hide Menubar</property>
                            <property name="use-underline">True</property>
                            <accelerator key="F10" signal="activate"/>
                          </object>
                        </child>
                        <child>
                          <object class="GtkSeparatorMenuItem" id="menuitem3">
                            <property name="visible">True</property>
                            <property name="can-focus">False</property>
                          </object>
                        </child>
                        <child>
                          <object class="GtkImageMenuItem" id="menuViewZoomIn">
                            <property name="label">gtk-zoom-in</property>
                            <property name="name">menuViewZoomIn</property>
                            <property name="visible">True</property>
                            <property name="can-focus">False</property>
                            <property name="use-underline">True</property>
                            <property name="use-stock">True</property>
                            <signal name="activate" handler="ACTION_ZOOM_IN" swapped="no"/>
                            <accelerator key="plus" signal="activate" modifiers="GDK_CONTROL_MASK"/>
                            <accelerator key="KP_Add" signal="activate" modifiers="GDK_CONTROL_MASK"/>
                          </object>
                        </child>
                        <child>
                          <object class="GtkImageMenuItem" id="menuViewZoomOut">
                            <property name="label">gtk-zoom-out</property>
                            <property name="name">menuViewZoomOut</property>
                            <property name="visible">True</property>
                            <property name="can-focus">False</property>
                            <property name="use-underline">True</property>
                            <property name="use-stock">True</property>
                            <signal name="activate" handler="ACTION_ZOOM_OUT" swapped="no"/>
                            <accelerator key="minus" signal="activate" modifiers="GDK_CONTROL_MASK"/>
                            <accelerator key="KP_Subtract" signal="activate" modifiers="GDK_CONTROL_MASK"/>
                          </object>
                        </child>
                        <child>
                          <object class="GtkImageMenuItem" id="menuViewZoom100">
                            <property name="label">gtk-zoom-100</property>
                            <property name="name">menuViewZoom100</property>
                            <property name="visible">True</property>
                            <property name="can-focus">False</property>
                            <property name="use-underline">True</property>
                            <property name="use-stock">True</property>
                            <signal name="activate" handler="ACTION_ZOOM_100" swapped="no"/>
                          </object>
                        </child>
                        <child>
                          <object class="GtkImageMenuItem" id="menuViewZoomFit">
                            <property name="label">gtk-zoom-fit</property>
                            <property name="name">menuViewZoomFit</property>
                            <property name="visible">True</property>
                            <property name="can-focus">False</property>
                            <property name="use-underline">True</property>
                            <property name="use-stock">True</property>
                            <signal name="activate" handler="ACTION_ZOOM_FIT" swapped="no"/>
                          </object>
                        </child>
                      </object>
                    </child>
                  </object>
                </child>
                <child>
                  <object class="GtkMenuItem" id="menuitemNavigation">
                    <property name="name">menuitemNavigation</property>
                    <property name="visible">True</property>
                    <property name="can-focus">False</property>
                    <property name="label" translatable="yes">_Navigation</property>
                    <property name="use-underline">True</property>
                    <child type="submenu">
                      <object class="GtkMenu" id="menu6">
                        <property name="visible">True</property>
                        <property name="can-focus">False</property>
                        <child>
                          <object class="GtkMenuItem" id="menuViewFirstPage">
                            <property name="name">menuViewFirstPage</property>
                            <property name="visible">True</property>
                            <property name="can-focus">False</property>
                            <property name="label" translatable="yes">_First Page</property>
                            <property name="use-underline">True</property>
                            <signal name="activate" handler="ACTION_GOTO_FIRST" swapped="no"/>
                            <accelerator key="Home" signal="activate" modifiers="GDK_CONTROL_MASK"/>
                          </object>
                        </child>
                        <child>
                          <object class="GtkMenuItem" id="menuNavigationPreviousPage">
                            <property name="name">menuNavigationPreviousPage</property>
                            <property name="visible">True</property>
                            <property name="can-focus">False</property>
                            <property name="label" translatable="yes">_Previous Page</property>
                            <property name="use-underline">True</property>
                            <signal name="activate" handler="ACTION_GOTO_BACK" swapped="no"/>
                            <accelerator key="Page_Up" signal="activate" modifiers="GDK_CONTROL_MASK"/>
                          </object>
                        </child>
                        <child>
                          <object class="GtkMenuItem" id="menuNavigationGotoPage">
                            <property name="name">menuNavigationGotoPage</property>
                            <property name="visible">True</property>
                            <property name="can-focus">False</property>
                            <property name="label" translatable="yes">_Goto Page</property>
                            <property name="use-underline">True</property>
                            <signal name="activate" handler="ACTION_GOTO_PAGE" swapped="no"/>
                            <accelerator key="g" signal="activate" modifiers="GDK_CONTROL_MASK"/>
                          </object>
                        </child>
                        <child>
                          <object class="GtkMenuItem" id="menuNavigationNextPage">
                            <property name="name">menuNavigationNextPage</property>
                            <property name="visible">True</property>
                            <property name="can-focus">False</property>
                            <property name="label" translatable="yes">_Next Page</property>
                            <property name="use-underline">True</property>
                            <signal name="activate" handler="ACTION_GOTO_NEXT" swapped="no"/>
                            <accelerator key="Page_Down" signal="activate" modifiers="GDK_CONTROL_MASK"/>
                          </object>
                        </child>
                        <child>
                          <object class="GtkMenuItem" id="menuNavigationLastPage">
                            <property name="name">menuNavigationLastPage</property>
                            <property name="visible">True</property>
                            <property name="can-focus">False</property>
                            <property name="label" translatable="yes">_Last Page</property>
                            <property name="use-underline">True</property>
                            <signal name="activate" handler="ACTION_GOTO_LAST" swapped="no"/>
                            <accelerator key="End" signal="activate" modifiers="GDK_CONTROL_MASK"/>
                          </object>
                        </child>
                        <child>
                          <object class="GtkSeparatorMenuItem" id="separatormenuitem17">
                            <property name="visible">True</property>
                            <property name="can-focus">False</property>
                          </object>
                        </child>
                        <child>
                          <object class="GtkMenuItem" id="menuNavigationPreviousLayer">
                            <property name="name">menuNavigationPreviousLayer</property>
                            <property name="visible">True</property>
                            <property name="can-focus">False</property>
                            <property name="label" translatable="yes">_Previous Layer</property>
                            <property name="use-underline">True</property>
                            <signal name="activate" handler="ACTION_GOTO_PREVIOUS_LAYER" swapped="no"/>
                            <accelerator key="Page_Down" signal="activate" modifiers="GDK_SHIFT_MASK"/>
                          </object>
                        </child>
                        <child>
                          <object class="GtkMenuItem" id="menuNavigationNextLayer">
                            <property name="name">menuNavigationNextLayer</property>
                            <property name="visible">True</property>
                            <property name="can-focus">False</property>
                            <property name="label" translatable="yes">_Next Layer</property>
                            <property name="use-underline">True</property>
                            <signal name="activate" handler="ACTION_GOTO_NEXT_LAYER" swapped="no"/>
                            <accelerator key="Page_Up" signal="activate" modifiers="GDK_SHIFT_MASK"/>
                          </object>
                        </child>
                        <child>
                          <object class="GtkMenuItem" id="menuNavigationTopLayer">
                            <property name="name">menuNavigationTopLayer</property>
                            <property name="visible">True</property>
                            <property name="can-focus">False</property>
                            <property name="label" translatable="yes">_Top Layer</property>
                            <property name="use-underline">True</property>
                            <signal name="activate" handler="ACTION_GOTO_TOP_LAYER" swapped="no"/>
                          </object>
                        </child>
                        <child>
                          <object class="GtkSeparatorMenuItem" id="separatormenuitem9">
                            <property name="visible">True</property>
                            <property name="can-focus">False</property>
                          </object>
                        </child>
                        <child>
                          <object class="GtkMenuItem" id="menuNavigationNextAnnotatedPage">
                            <property name="name">menuNavigationNextAnnotatedPage</property>
                            <property name="visible">True</property>
                            <property name="can-focus">False</property>
                            <property name="label" translatable="yes">N_ext Annotated Page</property>
                            <property name="use-underline">True</property>
                            <signal name="activate" handler="ACTION_GOTO_NEXT_ANNOTATED_PAGE" swapped="no"/>
                            <accelerator key="Page_Down" signal="activate" modifiers="GDK_SHIFT_MASK | GDK_CONTROL_MASK"/>
                          </object>
                        </child>
                        <child>
                          <object class="GtkMenuItem" id="menuNavigationPreviousAnnotatedPage">
                            <property name="name">menuNavigationPreviousAnnotatedPage</property>
                            <property name="visible">True</property>
                            <property name="can-focus">False</property>
                            <property name="label" translatable="yes">P_revious Annotated Page</property>
                            <property name="use-underline">True</property>
                            <signal name="activate" handler="ACTION_GOTO_PREVIOUS_ANNOTATED_PAGE" swapped="no"/>
                            <accelerator key="Page_Up" signal="activate" modifiers="GDK_SHIFT_MASK | GDK_CONTROL_MASK"/>
                          </object>
                        </child>
                      </object>
                    </child>
                  </object>
                </child>
                <child>
                  <object class="GtkMenuItem" id="menuitemJournal">
                    <property name="name">menuitemJournal</property>
                    <property name="visible">True</property>
                    <property name="can-focus">False</property>
                    <property name="label" translatable="yes">_Journal</property>
                    <property name="use-underline">True</property>
                    <child type="submenu">
                      <object class="GtkMenu" id="menu7">
                        <property name="visible">True</property>
                        <property name="can-focus">False</property>
                        <child>
                          <object class="GtkMenuItem" id="menuJournalNewPageBefore">
                            <property name="name">menuJournalNewPageBefore</property>
                            <property name="visible">True</property>
                            <property name="can-focus">False</property>
                            <property name="label" translatable="yes">New Page _Before</property>
                            <property name="use-underline">True</property>
                            <signal name="activate" handler="ACTION_NEW_PAGE_BEFORE" swapped="no"/>
                          </object>
                        </child>
                        <child>
                          <object class="GtkMenuItem" id="menuJournalNewPageAfter">
                            <property name="name">menuJournalNewPageAfter</property>
                            <property name="visible">True</property>
                            <property name="can-focus">False</property>
                            <property name="label" translatable="yes">New Page _After</property>
                            <property name="use-underline">True</property>
                            <signal name="activate" handler="ACTION_NEW_PAGE_AFTER" swapped="no"/>
                            <accelerator key="d" signal="activate" modifiers="GDK_CONTROL_MASK"/>
                          </object>
                        </child>
                        <child>
                          <object class="GtkMenuItem" id="menuJournalNewPageAtEnd">
                            <property name="name">menuJournalNewPageAtEnd</property>
                            <property name="visible">True</property>
                            <property name="can-focus">False</property>
                            <property name="label" translatable="yes">New Page at _End</property>
                            <property name="use-underline">True</property>
                            <signal name="activate" handler="ACTION_NEW_PAGE_AT_END" swapped="no"/>
                          </object>
                        </child>
                        <child>
                          <object class="GtkMenuItem" id="menuJournalAddNewPdfPages">
                            <property name="name">menuJournalNewPageAtEnd</property>
                            <property name="visible">True</property>
                            <property name="can-focus">False</property>
                            <property name="label" translatable="yes">Append New PDF Pages</property>
                            <property name="use-underline">True</property>
                            <signal name="activate" handler="ACTION_APPEND_NEW_PDF_PAGES" swapped="no"/>
                          </object>
                        </child>
                        <child>
                          <object class="GtkMenuItem" id="menuJournalTemplateConfig">
                            <property name="name">menuJournalTemplateConfig</property>
                            <property name="visible">True</property>
                            <property name="can-focus">False</property>
                            <property name="label" translatable="yes">Configure Page Template</property>
                            <property name="use-underline">True</property>
                            <signal name="activate" handler="ACTION_CONFIGURE_PAGE_TEMPLATE" swapped="no"/>
                          </object>
                        </child>
                        <child>
                          <object class="GtkMenuItem" id="menuDeletePage">
                            <property name="name">menuDeletePage</property>
                            <property name="visible">True</property>
                            <property name="can-focus">False</property>
                            <property name="label" translatable="yes">_Delete Page</property>
                            <property name="use-underline">True</property>
                            <signal name="activate" handler="ACTION_DELETE_PAGE" swapped="no"/>
                            <accelerator key="Delete" signal="activate" modifiers="GDK_SHIFT_MASK | GDK_CONTROL_MASK"/>
                          </object>
                        </child>
                        <child>
                          <object class="GtkSeparatorMenuItem" id="separatormenuitem10">
                            <property name="visible">True</property>
                            <property name="can-focus">False</property>
                          </object>
                        </child>
                        <child>
                          <object class="GtkMenuItem" id="menuJournalNewLayer">
                            <property name="name">menuJournalNewLayer</property>
                            <property name="visible">True</property>
                            <property name="can-focus">False</property>
                            <property name="label" translatable="yes">New _Layer</property>
                            <property name="use-underline">True</property>
                            <signal name="activate" handler="ACTION_NEW_LAYER" swapped="no"/>
                            <accelerator key="l" signal="activate" modifiers="GDK_CONTROL_MASK"/>
                          </object>
                        </child>
                        <child>
                          <object class="GtkMenuItem" id="menuJournalDeleteLayer">
                            <property name="name">menuJournalDeleteLayer</property>
                            <property name="visible">True</property>
                            <property name="can-focus">False</property>
                            <property name="label" translatable="yes">Delete Layer</property>
                            <property name="use-underline">True</property>
                            <signal name="activate" handler="ACTION_DELETE_LAYER" swapped="no"/>
                            <accelerator key="l" signal="activate" modifiers="GDK_SHIFT_MASK | GDK_CONTROL_MASK"/>
                          </object>
                        </child>
                        <child>
                          <object class="GtkMenuItem" id="menuJournalMergeLayerDown">
                            <property name="name">menuJournalMergeLayerDown</property>
                            <property name="visible">True</property>
                            <property name="can-focus">False</property>
                            <property name="label" translatable="yes">Merge Layer Down</property>
                            <property name="use-underline">True</property>
                            <signal name="activate" handler="ACTION_MERGE_LAYER_DOWN" swapped="no"/>
                            <accelerator key="m" signal="activate" modifiers="GDK_CONTROL_MASK"/>
                          </object>
                        </child>
                        <child>
                          <object class="GtkMenuItem" id="menuJournalRenameLayer">
                            <property name="name">menuJournalRenameLayer</property>
                            <property name="visible">True</property>
                            <property name="can-focus">False</property>
                            <property name="label" translatable="yes">Rename Layer</property>
                            <property name="use-underline">True</property>
                            <signal name="activate" handler="ACTION_RENAME_LAYER" swapped="no"/>
                            <accelerator key="r" signal="activate" modifiers="GDK_CONTROL_MASK"/>
                          </object>
                        </child>
                        <child>
                          <object class="GtkSeparatorMenuItem" id="separatormenuitem11">
                            <property name="visible">True</property>
                            <property name="can-focus">False</property>
                          </object>
                        </child>
                        <child>
                          <object class="GtkMenuItem" id="menuJournalPaperFormat">
                            <property name="name">menuJournalPaperFormat</property>
                            <property name="visible">True</property>
                            <property name="can-focus">False</property>
                            <property name="label" translatable="yes">Paper _Format</property>
                            <property name="use-underline">True</property>
                            <signal name="activate" handler="ACTION_PAPER_FORMAT" swapped="no"/>
                          </object>
                        </child>
                        <child>
                          <object class="GtkMenuItem" id="menuJournalPaperColor">
                            <property name="name">menuJournalPaperColor</property>
                            <property name="visible">True</property>
                            <property name="can-focus">False</property>
                            <property name="label" translatable="yes">Paper _Color</property>
                            <property name="use-underline">True</property>
                            <signal name="activate" handler="ACTION_PAPER_BACKGROUND_COLOR" swapped="no"/>
                          </object>
                        </child>
                        <child>
                          <object class="GtkMenuItem" id="menuJournalPaperBackground">
                            <property name="name">menuJournalPaperBackground</property>
                            <property name="visible">True</property>
                            <property name="can-focus">False</property>
                            <property name="label" translatable="yes">Paper B_ackground</property>
                            <property name="use-underline">True</property>
                          </object>
                        </child>
                      </object>
                    </child>
                  </object>
                </child>
                <child>
                  <object class="GtkMenuItem" id="menuitemTools">
                    <property name="name">menuitemTools</property>
                    <property name="visible">True</property>
                    <property name="can-focus">False</property>
                    <property name="label" translatable="yes">_Tools</property>
                    <property name="use-underline">True</property>
                    <child type="submenu">
                      <object class="GtkMenu" id="menu10">
                        <property name="visible">True</property>
                        <property name="can-focus">False</property>
                        <child>
                          <object class="GtkCheckMenuItem" id="menuToolsPen">
                            <property name="name">menuToolsPen</property>
                            <property name="visible">True</property>
                            <property name="can-focus">False</property>
                            <property name="label" translatable="yes">_Pen</property>
                            <property name="use-underline">True</property>
                            <property name="draw-as-radio">True</property>
                            <signal name="toggled" handler="ACTION_TOOL_PEN" swapped="no"/>
                            <accelerator key="p" signal="activate" modifiers="GDK_SHIFT_MASK | GDK_CONTROL_MASK"/>
                          </object>
                        </child>
                        <child>
                          <object class="GtkCheckMenuItem" id="menuToolsEraser">
                            <property name="name">menuToolsEraser</property>
                            <property name="visible">True</property>
                            <property name="can-focus">False</property>
                            <property name="label" translatable="yes">_Eraser</property>
                            <property name="use-underline">True</property>
                            <property name="draw-as-radio">True</property>
                            <signal name="toggled" handler="ACTION_TOOL_ERASER" swapped="no"/>
                            <accelerator key="e" signal="activate" modifiers="GDK_SHIFT_MASK | GDK_CONTROL_MASK"/>
                          </object>
                        </child>
                        <child>
                          <object class="GtkCheckMenuItem" id="menuToolsSelectPDFTextLinear">
                            <property name="name">menuToolsSelectPDFTextHeadTail</property>
                            <property name="visible">True</property>
                            <property name="can-focus">False</property>
                            <property name="label" translatable="yes">Select Linear Text</property>
                            <property name="use-underline">True</property>
                            <property name="draw-as-radio">True</property>
                            <signal name="toggled" handler="ACTION_TOOL_SELECT_PDF_TEXT_LINEAR" swapped="no"/>
                            <accelerator key="w" signal="activate" modifiers="GDK_SHIFT_MASK | GDK_CONTROL_MASK"/>
                          </object>
                        </child>
                        <child>
                          <object class="GtkCheckMenuItem" id="menuToolsSelectPDFTextRect">
                            <property name="name">menuToolsSelectPDFTextArea</property>
                            <property name="visible">True</property>
                            <property name="can-focus">False</property>
                            <property name="label" translatable="yes">Select Text In Rectangle</property>
                            <property name="use-underline">True</property>
                            <property name="draw-as-radio">True</property>
                            <signal name="toggled" handler="ACTION_TOOL_SELECT_PDF_TEXT_RECT" swapped="no"/>
                            <accelerator key="y" signal="activate" modifiers="GDK_SHIFT_MASK | GDK_CONTROL_MASK"/>
                          </object>
                        </child>
                        <child>
                          <object class="GtkCheckMenuItem" id="menuToolsHighlighter">
                            <property name="name">menuToolsHighlighter</property>
                            <property name="visible">True</property>
                            <property name="can-focus">False</property>
                            <property name="label" translatable="yes">_Highlighter</property>
                            <property name="use-underline">True</property>
                            <property name="draw-as-radio">True</property>
                            <signal name="toggled" handler="ACTION_TOOL_HIGHLIGHTER" swapped="no"/>
                            <accelerator key="h" signal="activate" modifiers="GDK_SHIFT_MASK | GDK_CONTROL_MASK"/>
                          </object>
                        </child>
                        <child>
                          <object class="GtkCheckMenuItem" id="menuToolsText">
                            <property name="name">menuToolsText</property>
                            <property name="visible">True</property>
                            <property name="can-focus">False</property>
                            <property name="label" translatable="yes">_Text</property>
                            <property name="use-underline">True</property>
                            <property name="draw-as-radio">True</property>
                            <signal name="toggled" handler="ACTION_TOOL_TEXT" swapped="no"/>
                            <accelerator key="t" signal="activate" modifiers="GDK_SHIFT_MASK | GDK_CONTROL_MASK"/>
                          </object>
                        </child>
                        <child>
                          <object class="GtkCheckMenuItem" id="menuToolsImage">
                            <property name="name">menuToolsImage</property>
                            <property name="visible">True</property>
                            <property name="can-focus">False</property>
                            <property name="label" translatable="yes">_Image</property>
                            <property name="use-underline">True</property>
                            <property name="draw-as-radio">True</property>
                            <signal name="toggled" handler="ACTION_TOOL_IMAGE" swapped="no"/>
                            <accelerator key="i" signal="activate" modifiers="GDK_SHIFT_MASK | GDK_CONTROL_MASK"/>
                          </object>
                        </child>
                        <child>
                          <object class="GtkMenuItem" id="menuToolsDefault">
                            <property name="name">menuToolsDefault</property>
                            <property name="visible">True</property>
                            <property name="can-focus">False</property>
                            <property name="label" translatable="yes">_Default Tools</property>
                            <property name="use-underline">True</property>
                            <signal name="activate" handler="ACTION_TOOL_DEFAULT" swapped="no"/>
                            <accelerator key="d" signal="activate" modifiers="GDK_SHIFT_MASK | GDK_CONTROL_MASK"/>
                          </object>
                        </child>
                        <child>
                          <object class="GtkSeparatorMenuItem" id="separatormenuitem12">
                            <property name="visible">True</property>
                            <property name="can-focus">False</property>
                          </object>
                        </child>
                        <child>
                          <object class="GtkCheckMenuItem" id="menuToolsShapeRecognizer">
                            <property name="name">menuToolsShapeRecognizer</property>
                            <property name="visible">True</property>
                            <property name="can-focus">False</property>
                            <property name="label" translatable="yes">_Shape Recognizer</property>
                            <property name="use-underline">True</property>
                            <signal name="toggled" handler="ACTION_SHAPE_RECOGNIZER" swapped="no"/>
                            <accelerator key="1" signal="activate" modifiers="GDK_CONTROL_MASK"/>
                          </object>
                        </child>
                        <child>
                          <object class="GtkCheckMenuItem" id="menuToolsDrawRect">
                            <property name="name">menuToolsDrawRect</property>
                            <property name="visible">True</property>
                            <property name="can-focus">False</property>
                            <property name="label" translatable="yes">Draw Rectangle</property>
                            <property name="use-underline">True</property>
                            <signal name="toggled" handler="ACTION_TOOL_DRAW_RECT" swapped="no"/>
                            <accelerator key="2" signal="activate" modifiers="GDK_CONTROL_MASK"/>
                          </object>
                        </child>
                        <child>
                          <object class="GtkCheckMenuItem" id="menuToolsDrawEllipse">
                            <property name="name">menuToolsDrawEllipse</property>
                            <property name="visible">True</property>
                            <property name="can-focus">False</property>
                            <property name="label" translatable="yes">Draw Ellipse</property>
                            <property name="use-underline">True</property>
                            <signal name="toggled" handler="ACTION_TOOL_DRAW_ELLIPSE" swapped="no"/>
                            <accelerator key="3" signal="activate" modifiers="GDK_CONTROL_MASK"/>
                          </object>
                        </child>
                        <child>
                          <object class="GtkCheckMenuItem" id="menuToolsDrawArrow">
                            <property name="name">menuToolsDrawArrow</property>
                            <property name="visible">True</property>
                            <property name="can-focus">False</property>
                            <property name="label" translatable="yes">Draw Arrow</property>
                            <property name="use-underline">True</property>
                            <signal name="toggled" handler="ACTION_TOOL_DRAW_ARROW" swapped="no"/>
                            <accelerator key="4" signal="activate" modifiers="GDK_CONTROL_MASK"/>
                          </object>
                        </child>
                        <child>
                          <object class="GtkCheckMenuItem" id="menuToolsDrawDoubleArrow">
                            <property name="name">menuToolsDrawDoubleArrow</property>
                            <property name="visible">True</property>
                            <property name="can-focus">False</property>
                            <property name="label" translatable="yes">Draw Double Arrow</property>
                            <property name="use-underline">True</property>
                            <signal name="toggled" handler="ACTION_TOOL_DRAW_DOUBLE_ARROW" swapped="no"/>
                            <accelerator key="5" signal="activate" modifiers="GDK_CONTROL_MASK"/>
                          </object>
                        </child>
                        <child>
                          <object class="GtkCheckMenuItem" id="menuToolsDrawCoordinateSystem">
                            <property name="name">menuToolsDrawCoordinateSystem</property>
                            <property name="visible">True</property>
                            <property name="can-focus">False</property>
                            <property name="label" translatable="yes">Draw Coordinate System</property>
                            <property name="use-underline">True</property>
                            <signal name="toggled" handler="ACTION_TOOL_DRAW_COORDINATE_SYSTEM" swapped="no"/>
                            <accelerator key="6" signal="activate" modifiers="GDK_CONTROL_MASK"/>
                          </object>
                        </child>
                        <child>
                          <object class="GtkCheckMenuItem" id="menuToolsRuler">
                            <property name="name">menuToolsRuler</property>
                            <property name="visible">True</property>
                            <property name="can-focus">False</property>
                            <property name="label" translatable="yes">Draw _Line</property>
                            <property name="use-underline">True</property>
                            <signal name="toggled" handler="ACTION_RULER" swapped="no"/>
                            <accelerator key="7" signal="activate" modifiers="GDK_CONTROL_MASK"/>
                          </object>
                        </child>
                        <child>
                          <object class="GtkCheckMenuItem" id="menuToolsDrawSpline">
                            <property name="name">menuToolsDrawSpline</property>
                            <property name="visible">True</property>
                            <property name="can-focus">False</property>
                            <property name="label" translatable="yes">Draw Spline</property>
                            <property name="use-underline">True</property>
                            <signal name="toggled" handler="ACTION_TOOL_DRAW_SPLINE" swapped="no"/>
                            <accelerator key="8" signal="activate" modifiers="GDK_CONTROL_MASK"/>
                          </object>
                        </child>
                        <child>
                          <object class="GtkSeparatorMenuItem" id="separatormenuitem13">
                            <property name="visible">True</property>
                            <property name="can-focus">False</property>
                          </object>
                        </child>
                        <child>
                          <object class="GtkCheckMenuItem" id="menuToolsSelectRegion">
                            <property name="name">menuToolsSelectRegion</property>
                            <property name="visible">True</property>
                            <property name="can-focus">False</property>
                            <property name="label" translatable="yes">Select Region</property>
                            <property name="use-underline">True</property>
                            <property name="draw-as-radio">True</property>
                            <signal name="toggled" handler="ACTION_TOOL_SELECT_REGION" swapped="no"/>
                            <accelerator key="g" signal="activate" modifiers="GDK_SHIFT_MASK | GDK_CONTROL_MASK"/>
                          </object>
                        </child>
                        <child>
                          <object class="GtkCheckMenuItem" id="menuToolsSelectRectangle">
                            <property name="name">menuToolsSelectRectangle</property>
                            <property name="visible">True</property>
                            <property name="can-focus">False</property>
                            <property name="label" translatable="yes">Select Rectangle</property>
                            <property name="use-underline">True</property>
                            <property name="draw-as-radio">True</property>
                            <signal name="toggled" handler="ACTION_TOOL_SELECT_RECT" swapped="no"/>
                            <accelerator key="r" signal="activate" modifiers="GDK_SHIFT_MASK | GDK_CONTROL_MASK"/>
                          </object>
                        </child>
                        <child>
                          <object class="GtkCheckMenuItem" id="menuToolsSelectObject">
                            <property name="name">menuToolsSelectObject</property>
                            <property name="visible">True</property>
                            <property name="can-focus">False</property>
                            <property name="label" translatable="yes">Select Object</property>
                            <property name="use-underline">True</property>
                            <property name="draw-as-radio">True</property>
                            <signal name="toggled" handler="ACTION_TOOL_SELECT_OBJECT" swapped="no"/>
                            <accelerator key="o" signal="activate" modifiers="GDK_SHIFT_MASK | GDK_CONTROL_MASK"/>
                          </object>
                        </child>
                        <child>
                          <object class="GtkCheckMenuItem" id="menuToolsVerticalSpace">
                            <property name="name">menuToolsVerticalSpace</property>
                            <property name="visible">True</property>
                            <property name="can-focus">False</property>
                            <property name="label" translatable="yes">_Vertical Space</property>
                            <property name="use-underline">True</property>
                            <property name="draw-as-radio">True</property>
                            <signal name="toggled" handler="ACTION_TOOL_VERTICAL_SPACE" swapped="no"/>
                            <accelerator key="v" signal="activate" modifiers="GDK_SHIFT_MASK | GDK_CONTROL_MASK"/>
                          </object>
                        </child>
                        <child>
                          <object class="GtkCheckMenuItem" id="menuToolsPlayObject">
                            <property name="use-action-appearance">False</property>
                            <property name="name">menuToolsPlayObject</property>
                            <property name="visible">True</property>
                            <property name="can-focus">False</property>
                            <property name="label" translatable="yes">Play Object</property>
                            <property name="use-underline">True</property>
                            <property name="draw-as-radio">True</property>
                            <signal name="toggled" handler="ACTION_TOOL_PLAY_OBJECT" swapped="no"/>
                          </object>
                        </child>
                        <child>
                          <object class="GtkCheckMenuItem" id="menuToolsHand">
                            <property name="name">menuToolsHand</property>
                            <property name="visible">True</property>
                            <property name="can-focus">False</property>
                            <property name="label" translatable="yes">H_and Tool</property>
                            <property name="use-underline">True</property>
                            <property name="draw-as-radio">True</property>
                            <signal name="toggled" handler="ACTION_TOOL_HAND" swapped="no"/>
                            <accelerator key="a" signal="activate" modifiers="GDK_SHIFT_MASK | GDK_CONTROL_MASK"/>
                          </object>
                        </child>
                        <child>
                          <object class="GtkCheckMenuItem" id="menuSetsquare">
                            <property name="use-action-appearance">False</property>
                            <property name="name">menuSetsquare</property>
                            <property name="visible">True</property>
                            <property name="can-focus">False</property>
                            <property name="label" translatable="yes">Setsquare</property>
                            <signal name="toggled" handler="ACTION_SETSQUARE" swapped="no" />
                          </object>
                        </child>
                        <child>
                          <object class="GtkSeparatorMenuItem" id="separatormenuitem14">
                            <property name="visible">True</property>
                            <property name="can-focus">False</property>
                          </object>
                        </child>
                        <child>
                          <object class="GtkMenuItem" id="menuToolsPenOptions">
                            <property name="name">menuToolsPenOptions</property>
                            <property name="visible">True</property>
                            <property name="can-focus">False</property>
                            <property name="label" translatable="yes">Pen _Options</property>
                            <property name="use-underline">True</property>
                            <child type="submenu">
                              <object class="GtkMenu" id="menu11">
                                <property name="visible">True</property>
                                <property name="can-focus">False</property>
                                <child>
                                  <object class="GtkCheckMenuItem" id="penthicknessVeryFine">
                                    <property name="name">penthicknessVeryFine</property>
                                    <property name="visible">True</property>
                                    <property name="can-focus">False</property>
                                    <property name="label" translatable="yes">_very fine</property>
                                    <property name="use-underline">True</property>
                                    <property name="draw-as-radio">True</property>
                                    <signal name="toggled" handler="ACTION_TOOL_PEN_SIZE_VERY_FINE:GROUP_PEN_SIZE" swapped="no"/>
                                  </object>
                                </child>
                                <child>
                                  <object class="GtkCheckMenuItem" id="penthicknessFine">
                                    <property name="name">penthicknessFine</property>
                                    <property name="visible">True</property>
                                    <property name="can-focus">False</property>
                                    <property name="label" translatable="yes">_fine</property>
                                    <property name="use-underline">True</property>
                                    <property name="draw-as-radio">True</property>
                                    <signal name="toggled" handler="ACTION_TOOL_PEN_SIZE_FINE:GROUP_PEN_SIZE" swapped="no"/>
                                  </object>
                                </child>
                                <child>
                                  <object class="GtkCheckMenuItem" id="penthicknessMedium">
                                    <property name="name">penthicknessMedium</property>
                                    <property name="visible">True</property>
                                    <property name="can-focus">False</property>
                                    <property name="label" translatable="yes">_medium</property>
                                    <property name="use-underline">True</property>
                                    <property name="draw-as-radio">True</property>
                                    <signal name="toggled" handler="ACTION_TOOL_PEN_SIZE_MEDIUM:GROUP_PEN_SIZE" swapped="no"/>
                                  </object>
                                </child>
                                <child>
                                  <object class="GtkCheckMenuItem" id="penthicknessThick">
                                    <property name="name">penthicknessThick</property>
                                    <property name="visible">True</property>
                                    <property name="can-focus">False</property>
                                    <property name="label" translatable="yes">_thick</property>
                                    <property name="use-underline">True</property>
                                    <property name="draw-as-radio">True</property>
                                    <signal name="toggled" handler="ACTION_TOOL_PEN_SIZE_THICK:GROUP_PEN_SIZE" swapped="no"/>
                                  </object>
                                </child>
                                <child>
                                  <object class="GtkCheckMenuItem" id="penthicknessVeryThick">
                                    <property name="name">penthicknessVeryThick</property>
                                    <property name="visible">True</property>
                                    <property name="can-focus">False</property>
                                    <property name="label" translatable="yes">ver_y thick</property>
                                    <property name="use-underline">True</property>
                                    <property name="draw-as-radio">True</property>
                                    <signal name="toggled" handler="ACTION_TOOL_PEN_SIZE_VERY_THICK:GROUP_PEN_SIZE" swapped="no"/>
                                  </object>
                                </child>
                                <child>
                                  <object class="GtkSeparatorMenuItem" id="menuitem6">
                                    <property name="visible">True</property>
                                    <property name="can-focus">False</property>
                                  </object>
                                </child>
                                <child>
                                  <object class="GtkCheckMenuItem" id="penStandard">
                                    <property name="name">penStandard</property>
                                    <property name="visible">True</property>
                                    <property name="can-focus">False</property>
                                    <property name="label" translatable="yes">standard</property>
                                    <property name="use-underline">True</property>
                                    <property name="draw-as-radio">True</property>
                                    <signal name="toggled" handler="ACTION_TOOL_LINE_STYLE_PLAIN:GROUP_LINE_STYLE" swapped="no"/>
                                  </object>
                                </child>
                                <child>
                                  <object class="GtkCheckMenuItem" id="penStyleDashed">
                                    <property name="name">penStyleDashed</property>
                                    <property name="visible">True</property>
                                    <property name="can-focus">False</property>
                                    <property name="label" translatable="yes">dashed</property>
                                    <property name="use-underline">True</property>
                                    <property name="draw-as-radio">True</property>
                                    <signal name="toggled" handler="ACTION_TOOL_LINE_STYLE_DASH:GROUP_LINE_STYLE" swapped="no"/>
                                  </object>
                                </child>
                                <child>
                                  <object class="GtkCheckMenuItem" id="penStyleDashDotted">
                                    <property name="name">penStyleDashDotted</property>
                                    <property name="visible">True</property>
                                    <property name="can-focus">False</property>
                                    <property name="label" translatable="yes">dash-/ dotted</property>
                                    <property name="use-underline">True</property>
                                    <property name="draw-as-radio">True</property>
                                    <signal name="toggled" handler="ACTION_TOOL_LINE_STYLE_DASH_DOT:GROUP_LINE_STYLE" swapped="no"/>
                                  </object>
                                </child>
                                <child>
                                  <object class="GtkCheckMenuItem" id="penStyleDotted">
                                    <property name="name">penStyleDotted</property>
                                    <property name="visible">True</property>
                                    <property name="can-focus">False</property>
                                    <property name="label" translatable="yes">dotted</property>
                                    <property name="use-underline">True</property>
                                    <property name="draw-as-radio">True</property>
                                    <signal name="toggled" handler="ACTION_TOOL_LINE_STYLE_DOT:GROUP_LINE_STYLE" swapped="no"/>
                                  </object>
                                </child>
                                <child>
                                  <object class="GtkSeparatorMenuItem" id="menuitem1">
                                    <property name="visible">True</property>
                                    <property name="can-focus">False</property>
                                  </object>
                                </child>
                                <child>
                                  <object class="GtkCheckMenuItem" id="penFill">
                                    <property name="name">penFill</property>
                                    <property name="visible">True</property>
                                    <property name="can-focus">False</property>
                                    <property name="label" translatable="yes">Fi_ll</property>
                                    <property name="use-underline">True</property>
                                    <signal name="toggled" handler="ACTION_TOOL_PEN_FILL:GROUP_PEN_FILL" swapped="no"/>
                                  </object>
                                </child>
                                <child>
                                  <object class="GtkMenuItem" id="penFillOpacity">
                                    <property name="name">penFillOpacity</property>
                                    <property name="visible">True</property>
                                    <property name="can-focus">False</property>
                                    <property name="label" translatable="yes">Fill opacity</property>
                                    <property name="use-underline">True</property>
                                    <signal name="activate" handler="ACTION_TOOL_PEN_FILL_OPACITY" swapped="no"/>
                                  </object>
                                </child>
                              </object>
                            </child>
                          </object>
                        </child>
                        <child>
                          <object class="GtkMenuItem" id="menuToolsEraserOptions">
                            <property name="name">menuToolsEraserOptions</property>
                            <property name="visible">True</property>
                            <property name="can-focus">False</property>
                            <property name="label" translatable="yes">Eraser Optio_ns</property>
                            <property name="use-underline">True</property>
                            <child type="submenu">
                              <object class="GtkMenu" id="menu12">
                                <property name="visible">True</property>
                                <property name="can-focus">False</property>
                                <child>
                                  <object class="GtkCheckMenuItem" id="eraserVeryFine">
                                    <property name="name">eraserFine</property>
                                    <property name="visible">True</property>
                                    <property name="can-focus">False</property>
                                    <property name="label" translatable="yes">_very fine</property>
                                    <property name="use-underline">True</property>
                                    <property name="draw-as-radio">True</property>
                                    <signal name="toggled" handler="ACTION_TOOL_ERASER_SIZE_VERY_FINE:GROUP_ERASER_SIZE" swapped="no"/>
                                  </object>
                                </child>
                                <child>
                                  <object class="GtkCheckMenuItem" id="eraserFine">
                                    <property name="name">eraserFine</property>
                                    <property name="visible">True</property>
                                    <property name="can-focus">False</property>
                                    <property name="label" translatable="yes">_fine</property>
                                    <property name="use-underline">True</property>
                                    <property name="draw-as-radio">True</property>
                                    <signal name="toggled" handler="ACTION_TOOL_ERASER_SIZE_FINE:GROUP_ERASER_SIZE" swapped="no"/>
                                  </object>
                                </child>
                                <child>
                                  <object class="GtkCheckMenuItem" id="eraserMedium">
                                    <property name="name">eraserMedium</property>
                                    <property name="visible">True</property>
                                    <property name="can-focus">False</property>
                                    <property name="label" translatable="yes">_medium</property>
                                    <property name="use-underline">True</property>
                                    <property name="draw-as-radio">True</property>
                                    <signal name="toggled" handler="ACTION_TOOL_ERASER_SIZE_MEDIUM:GROUP_ERASER_SIZE" swapped="no"/>
                                  </object>
                                </child>
                                <child>
                                  <object class="GtkCheckMenuItem" id="eraserThick">
                                    <property name="name">eraserThick</property>
                                    <property name="visible">True</property>
                                    <property name="can-focus">False</property>
                                    <property name="label" translatable="yes">_thick</property>
                                    <property name="use-underline">True</property>
                                    <property name="draw-as-radio">True</property>
                                    <signal name="toggled" handler="ACTION_TOOL_ERASER_SIZE_THICK:GROUP_ERASER_SIZE" swapped="no"/>
                                  </object>
                                </child>
                                <child>
                                  <object class="GtkCheckMenuItem" id="eraserVeryThick">
                                    <property name="name">eraserVeryThick</property>
                                    <property name="visible">True</property>
                                    <property name="can-focus">False</property>
                                    <property name="label" translatable="yes">ver_y thick</property>
                                    <property name="use-underline">True</property>
                                    <property name="draw-as-radio">True</property>
                                    <signal name="toggled" handler="ACTION_TOOL_ERASER_SIZE_VERY_THICK:GROUP_ERASER_SIZE" swapped="no"/>
                                  </object>
                                </child>
                                <child>
                                  <object class="GtkSeparatorMenuItem" id="separatormenuitem15">
                                    <property name="visible">True</property>
                                    <property name="can-focus">False</property>
                                  </object>
                                </child>
                                <child>
                                  <object class="GtkCheckMenuItem" id="eraserStandard">
                                    <property name="name">eraserStandard</property>
                                    <property name="visible">True</property>
                                    <property name="can-focus">False</property>
                                    <property name="label" translatable="yes">_standard</property>
                                    <property name="use-underline">True</property>
                                    <property name="draw-as-radio">True</property>
                                    <signal name="toggled" handler="ACTION_TOOL_ERASER_STANDARD:GROUP_ERASER_MODE" swapped="no"/>
                                  </object>
                                </child>
                                <child>
                                  <object class="GtkCheckMenuItem" id="eraserWhiteout">
                                    <property name="name">eraserWhiteout</property>
                                    <property name="visible">True</property>
                                    <property name="can-focus">False</property>
                                    <property name="label" translatable="yes">_whiteout</property>
                                    <property name="use-underline">True</property>
                                    <property name="draw-as-radio">True</property>
                                    <signal name="toggled" handler="ACTION_TOOL_ERASER_WHITEOUT:GROUP_ERASER_MODE" swapped="no"/>
                                  </object>
                                </child>
                                <child>
                                  <object class="GtkCheckMenuItem" id="eraserDeleteStrokes">
                                    <property name="name">eraserDeleteStrokes</property>
                                    <property name="visible">True</property>
                                    <property name="can-focus">False</property>
                                    <property name="label" translatable="yes">_delete strokes</property>
                                    <property name="use-underline">True</property>
                                    <property name="draw-as-radio">True</property>
                                    <signal name="toggled" handler="ACTION_TOOL_ERASER_DELETE_STROKE:GROUP_ERASER_MODE" swapped="no"/>
                                  </object>
                                </child>
                              </object>
                            </child>
                          </object>
                        </child>
                        <child>
                          <object class="GtkMenuItem" id="menuToolsHighlighterOptions">
                            <property name="name">menuToolsHighlighterOptions</property>
                            <property name="visible">True</property>
                            <property name="can-focus">False</property>
                            <property name="label" translatable="yes">Highlighter Opti_ons</property>
                            <property name="use-underline">True</property>
                            <child type="submenu">
                              <object class="GtkMenu" id="menu13">
                                <property name="visible">True</property>
                                <property name="can-focus">False</property>
                                <child>
                                  <object class="GtkCheckMenuItem" id="highlighterVeryFine">
                                    <property name="name">highlighterVeryFine</property>
                                    <property name="visible">True</property>
                                    <property name="can-focus">False</property>
                                    <property name="label" translatable="yes">_very fine</property>
                                    <property name="use-underline">True</property>
                                    <property name="draw-as-radio">True</property>
                                    <signal name="toggled" handler="ACTION_TOOL_HIGHLIGHTER_SIZE_VERY_FINE:GROUP_HIGHLIGHTER_SIZE" swapped="no"/>
                                  </object>
                                </child>
                                <child>
                                  <object class="GtkCheckMenuItem" id="highlighterFine">
                                    <property name="name">highlighterFine</property>
                                    <property name="visible">True</property>
                                    <property name="can-focus">False</property>
                                    <property name="label" translatable="yes">_fine</property>
                                    <property name="use-underline">True</property>
                                    <property name="draw-as-radio">True</property>
                                    <signal name="toggled" handler="ACTION_TOOL_HIGHLIGHTER_SIZE_FINE:GROUP_HIGHLIGHTER_SIZE" swapped="no"/>
                                  </object>
                                </child>
                                <child>
                                  <object class="GtkCheckMenuItem" id="highlighterMedium">
                                    <property name="name">highlighterMedium</property>
                                    <property name="visible">True</property>
                                    <property name="can-focus">False</property>
                                    <property name="label" translatable="yes">_medium</property>
                                    <property name="use-underline">True</property>
                                    <property name="draw-as-radio">True</property>
                                    <signal name="toggled" handler="ACTION_TOOL_HIGHLIGHTER_SIZE_MEDIUM:GROUP_HIGHLIGHTER_SIZE" swapped="no"/>
                                  </object>
                                </child>
                                <child>
                                  <object class="GtkCheckMenuItem" id="highlighterThick">
                                    <property name="name">highlighterThick</property>
                                    <property name="visible">True</property>
                                    <property name="can-focus">False</property>
                                    <property name="label" translatable="yes">_thick</property>
                                    <property name="use-underline">True</property>
                                    <property name="draw-as-radio">True</property>
                                    <signal name="toggled" handler="ACTION_TOOL_HIGHLIGHTER_SIZE_THICK:GROUP_HIGHLIGHTER_SIZE" swapped="no"/>
                                  </object>
                                </child>
                                <child>
                                  <object class="GtkCheckMenuItem" id="highlighterVeryThick">
                                    <property name="name">highlighterThick</property>
                                    <property name="visible">True</property>
                                    <property name="can-focus">False</property>
                                    <property name="label" translatable="yes">ver_y thick</property>
                                    <property name="use-underline">True</property>
                                    <property name="draw-as-radio">True</property>
                                    <signal name="toggled" handler="ACTION_TOOL_HIGHLIGHTER_SIZE_VERY_THICK:GROUP_HIGHLIGHTER_SIZE" swapped="no"/>
                                  </object>
                                </child>
                                <child>
                                  <object class="GtkSeparatorMenuItem" id="menuitem2">
                                    <property name="visible">True</property>
                                    <property name="can-focus">False</property>
                                  </object>
                                </child>
                                <child>
                                  <object class="GtkCheckMenuItem" id="highlighterFill">
                                    <property name="name">highlighterFill</property>
                                    <property name="visible">True</property>
                                    <property name="can-focus">False</property>
                                    <property name="label" translatable="yes">Fi_ll</property>
                                    <property name="use-underline">True</property>
                                    <signal name="toggled" handler="ACTION_TOOL_HIGHLIGHTER_FILL:GROUP_HIGHLIGHTER_FILL" swapped="no"/>
                                  </object>
                                </child>
                                <child>
                                  <object class="GtkMenuItem" id="highlighterFillOpacity">
                                    <property name="name">highlighterFillOpacity</property>
                                    <property name="visible">True</property>
                                    <property name="can-focus">False</property>
                                    <property name="label" translatable="yes">Fill opacity</property>
                                    <property name="use-underline">True</property>
                                    <signal name="activate" handler="ACTION_TOOL_HIGHLIGHTER_FILL_OPACITY" swapped="no"/>
                                  </object>
                                </child>
                              </object>
                            </child>
                          </object>
                        </child>
                        <child>
                          <object class="GtkMenuItem" id="menuToolsTextFont">
                            <property name="name">menuToolsTextFont</property>
                            <property name="visible">True</property>
                            <property name="can-focus">False</property>
                            <property name="label" translatable="yes">Text Font...</property>
                            <property name="use-underline">True</property>
                            <signal name="activate" handler="ACTION_SELECT_FONT" swapped="no"/>
                            <accelerator key="f" signal="activate" modifiers="GDK_SHIFT_MASK | GDK_CONTROL_MASK"/>
                          </object>
                        </child>
                        <child>
                          <object class="GtkCheckMenuItem" id="menuAudioRecord">
                            <property name="use-action-appearance">False</property>
                            <property name="name">menuAudioRecord</property>
                            <property name="visible">True</property>
                            <property name="can-focus">False</property>
                            <property name="label" translatable="yes">Record / Stop</property>
                            <signal name="toggled" handler="ACTION_AUDIO_RECORD" swapped="no"/>
                          </object>
                        </child>
                        <child>
                          <object class="GtkCheckMenuItem" id="menuAudioPausePlayback">
                            <property name="use-action-appearance">False</property>
                            <property name="name">menuAudioPausePlayback</property>
                            <property name="visible">True</property>
                            <property name="can-focus">False</property>
                            <property name="label" translatable="yes">Pause</property>
                            <signal name="toggled" handler="ACTION_AUDIO_PAUSE_PLAYBACK" swapped="no"/>
                          </object>
                        </child>
                        <child>
                          <object class="GtkMenuItem" id="menuAudioStopPlayback">
                            <property name="name">menuAudioStopPlayback</property>
                            <property name="visible">True</property>
                            <property name="can-focus">False</property>
                            <property name="label" translatable="yes">Stop</property>
                            <property name="use-underline">True</property>
                            <signal name="activate" handler="ACTION_AUDIO_STOP_PLAYBACK" swapped="no"/>
                          </object>
                        </child>
                        <child>
                          <object class="GtkMenuItem" id="menuAudioSeekForwards">
                            <property name="name">menuAudioSeekForwards</property>
                            <property name="visible">True</property>
                            <property name="can-focus">False</property>
                            <property name="label" translatable="yes">Forward</property>
                            <property name="use-underline">True</property>
                            <signal name="activate" handler="ACTION_AUDIO_SEEK_FORWARDS" swapped="no"/>
                          </object>
                        </child>
                        <child>
                          <object class="GtkMenuItem" id="menuAudioSeekBackwards">
                            <property name="name">menuAudioSeekBackwards</property>
                            <property name="visible">True</property>
                            <property name="can-focus">False</property>
                            <property name="label" translatable="yes">Back</property>
                            <property name="use-underline">True</property>
                            <signal name="activate" handler="ACTION_AUDIO_SEEK_BACKWARDS" swapped="no"/>
                          </object>
                        </child>
                        <child>
                          <object class="GtkMenuItem" id="menuEditTex">
                            <property name="name">menuEditTex</property>
                            <property name="visible">True</property>
                            <property name="can-focus">False</property>
                            <property name="label" translatable="yes">Add/Edit TeX</property>
                            <property name="use-underline">True</property>
                            <signal name="activate" handler="ACTION_TEX" swapped="no"/>
                            <accelerator key="x" signal="activate" modifiers="GDK_SHIFT_MASK | GDK_CONTROL_MASK"/>
                          </object>
                        </child>
                      </object>
                    </child>
                  </object>
                </child>
                <child>
                  <object class="GtkMenuItem" id="menuitemPlugin">
                    <property name="name">menuitemPlugin</property>
                    <property name="visible">True</property>
                    <property name="can-focus">False</property>
                    <property name="label" translatable="yes">_Plugin</property>
                    <property name="use-underline">True</property>
                    <child type="submenu">
                      <object class="GtkMenu" id="menuPlugin">
                        <property name="name">menuPlugin</property>
                        <property name="visible">True</property>
                        <property name="can-focus">False</property>
                        <child>
                          <object class="GtkMenuItem" id="menuitem8">
                            <property name="visible">True</property>
                            <property name="can-focus">False</property>
                            <property name="label" translatable="yes">Plugin _Manager</property>
                            <property name="use-underline">True</property>
                            <signal name="activate" handler="ACTION_PLUGIN_MANAGER" swapped="no"/>
                          </object>
                        </child>
                      </object>
                    </child>
                  </object>
                </child>
                <child>
                  <object class="GtkMenuItem" id="menuitemHelp">
                    <property name="name">menuitemHelp</property>
                    <property name="visible">True</property>
                    <property name="can-focus">False</property>
                    <property name="label" translatable="yes">_Help</property>
                    <property name="use-underline">True</property>
                    <child type="submenu">
                      <object class="GtkMenu" id="menu3">
                        <property name="visible">True</property>
                        <property name="can-focus">False</property>
                        <child>
                          <object class="GtkImageMenuItem" id="menuHelpHelp">
                            <property name="label">gtk-help</property>
                            <property name="name">menuHelpHelp</property>
                            <property name="visible">True</property>
                            <property name="can-focus">False</property>
                            <property name="use-underline">True</property>
                            <property name="use-stock">True</property>
                            <signal name="activate" handler="ACTION_HELP" swapped="no"/>
                          </object>
                        </child>
                        <child>
                          <object class="GtkImageMenuItem" id="menuHelpAbout">
                            <property name="label">gtk-about</property>
                            <property name="name">menuHelpAbout</property>
                            <property name="visible">True</property>
                            <property name="can-focus">False</property>
                            <property name="use-underline">True</property>
                            <property name="use-stock">True</property>
                            <signal name="activate" handler="ACTION_ABOUT" swapped="no"/>
                          </object>
                        </child>
                      </object>
                    </child>
                    <accelerator key="h" signal="activate" modifiers="GDK_CONTROL_MASK"/>
                  </object>
                </child>
              </object>
              <packing>
                <property name="expand">False</property>
                <property name="fill">True</property>
                <property name="position">0</property>
              </packing>
            </child>
            <child>
              <object class="GtkToolbar" id="tbTop1">
                <property name="name">tbTop1</property>
                <property name="visible">True</property>
                <property name="can-focus">False</property>
                <property name="toolbar-style">icons</property>
              </object>
              <packing>
                <property name="expand">False</property>
                <property name="fill">True</property>
                <property name="position">1</property>
              </packing>
            </child>
            <child>
              <object class="GtkToolbar" id="tbTop2">
                <property name="name">tbTop2</property>
                <property name="visible">True</property>
                <property name="can-focus">False</property>
              </object>
              <packing>
                <property name="expand">False</property>
                <property name="fill">True</property>
                <property name="position">2</property>
              </packing>
            </child>
            <child>
              <object class="GtkBox" id="mainContainerBox">
                <property name="name">mainContainerBox</property>
                <property name="visible">True</property>
                <property name="can-focus">False</property>
                <child>
                  <object class="GtkToolbar" id="tbLeft1">
                    <property name="name">tbLeft1</property>
                    <property name="visible">True</property>
                    <property name="can-focus">False</property>
                    <property name="orientation">vertical</property>
                    <property name="toolbar-style">icons</property>
                  </object>
                  <packing>
                    <property name="expand">False</property>
                    <property name="fill">True</property>
                    <property name="position">0</property>
                  </packing>
                </child>
                <child>
                  <object class="GtkToolbar" id="tbLeft2">
                    <property name="name">tbLeft2</property>
                    <property name="visible">True</property>
                    <property name="can-focus">False</property>
                    <property name="orientation">vertical</property>
                    <property name="toolbar-style">icons</property>
                  </object>
                  <packing>
                    <property name="expand">False</property>
                    <property name="fill">True</property>
                    <property name="position">1</property>
                  </packing>
                </child>
                <child>
                  <object class="GtkBox" id="mainContentContainer">
                    <property name="visible">True</property>
                    <property name="can-focus">False</property>
                    <property name="orientation">vertical</property>
                    <child>
                      <object class="GtkPaned" id="panelMainContents">
                        <property name="name">panelMainContents</property>
                        <property name="visible">True</property>
                        <property name="can-focus">True</property>
                        <child>
                          <object class="GtkBox" id="sidebar">
                            <property name="name">sidebar</property>
                            <property name="visible">True</property>
                            <property name="can-focus">False</property>
                            <property name="orientation">vertical</property>
                            <child>
                              <object class="GtkBox" id="bxSidebarTopActions">
                                <property name="visible">True</property>
                                <property name="can-focus">False</property>
                                <child>
                                  <object class="GtkToolbar" id="tbSelectSidebarPage">
                                    <property name="name">tbSelectSidebarPage</property>
                                    <property name="visible">True</property>
                                    <property name="can-focus">False</property>
                                  </object>
                                  <packing>
                                    <property name="expand">True</property>
                                    <property name="fill">True</property>
                                    <property name="position">0</property>
                                  </packing>
                                </child>
                                <child>
                                  <object class="GtkButton" id="buttonCloseSidebar">
                                    <property name="name">buttonCloseSidebar</property>
                                    <property name="visible">True</property>
                                    <property name="can-focus">True</property>
                                    <property name="receives-default">False</property>
                                    <property name="relief">none</property>
                                    <child>
                                      <object class="GtkImage" id="image8">
                                        <property name="visible">True</property>
                                        <property name="can-focus">False</property>
                                        <property name="stock">gtk-close</property>
                                      </object>
                                    </child>
                                    <style>
                                      <class name="raised"/>
                                    </style>
                                  </object>
                                  <packing>
                                    <property name="expand">False</property>
                                    <property name="fill">True</property>
                                    <property name="pack-type">end</property>
                                    <property name="position">1</property>
                                  </packing>
                                </child>
                                <style>
                                  <class name="linked"/>
                                  <class name="inline-toolbar"/>
                                </style>
                              </object>
                              <packing>
                                <property name="expand">False</property>
                                <property name="fill">True</property>
                                <property name="position">1</property>
                              </packing>
                            </child>
                            <child>
                              <object class="GtkBox" id="sidebarContents">
                                <property name="name">sidebarContents</property>
                                <property name="visible">True</property>
                                <property name="can-focus">False</property>
                                <property name="orientation">vertical</property>
                                <child>
                                  <placeholder/>
                                </child>
                              </object>
                              <packing>
                                <property name="expand">True</property>
                                <property name="fill">True</property>
                                <property name="position">2</property>
                              </packing>
                            </child>
                            <child>
                              <object class="GtkBox" id="box2">
                                <property name="visible">True</property>
                                <property name="can-focus">False</property>
                                <child>
                                  <object class="GtkButton" id="btUp">
                                    <property name="name">btUp</property>
                                    <property name="visible">True</property>
                                    <property name="can-focus">True</property>
                                    <property name="receives-default">True</property>
                                    <child>
                                      <object class="GtkImage" id="image1">
                                        <property name="visible">True</property>
                                        <property name="can-focus">False</property>
                                        <property name="stock">gtk-go-up</property>
                                      </object>
                                    </child>
                                  </object>
                                  <packing>
                                    <property name="expand">False</property>
                                    <property name="fill">True</property>
                                    <property name="position">1</property>
                                  </packing>
                                </child>
                                <child>
                                  <object class="GtkButton" id="btDown">
                                    <property name="name">btDown</property>
                                    <property name="visible">True</property>
                                    <property name="can-focus">True</property>
                                    <property name="receives-default">True</property>
                                    <child>
                                      <object class="GtkImage" id="image5">
                                        <property name="visible">True</property>
                                        <property name="can-focus">False</property>
                                        <property name="stock">gtk-go-down</property>
                                      </object>
                                    </child>
                                  </object>
                                  <packing>
                                    <property name="expand">False</property>
                                    <property name="fill">True</property>
                                    <property name="position">2</property>
                                  </packing>
                                </child>
                                <child>
                                  <object class="GtkButton" id="btCopy">
                                    <property name="name">btCopy</property>
                                    <property name="visible">True</property>
                                    <property name="can-focus">True</property>
                                    <property name="receives-default">True</property>
                                    <child>
                                      <object class="GtkImage" id="image6">
                                        <property name="visible">True</property>
                                        <property name="can-focus">False</property>
                                        <property name="stock">gtk-copy</property>
                                      </object>
                                    </child>
                                  </object>
                                  <packing>
                                    <property name="expand">False</property>
                                    <property name="fill">True</property>
                                    <property name="position">3</property>
                                  </packing>
                                </child>
                                <child>
                                  <object class="GtkButton" id="btDelete">
                                    <property name="name">btDelete</property>
                                    <property name="visible">True</property>
                                    <property name="can-focus">True</property>
                                    <property name="receives-default">True</property>
                                    <child>
                                      <object class="GtkImage" id="image7">
                                        <property name="visible">True</property>
                                        <property name="can-focus">False</property>
                                        <property name="stock">gtk-delete</property>
                                      </object>
                                    </child>
                                  </object>
                                  <packing>
                                    <property name="expand">False</property>
                                    <property name="fill">True</property>
                                    <property name="position">4</property>
                                  </packing>
                                </child>
                                <style>
                                  <class name="linked"/>
                                  <class name="raised"/>
                                </style>
                              </object>
                              <packing>
                                <property name="expand">False</property>
                                <property name="fill">True</property>
                                <property name="padding">2</property>
                                <property name="position">3</property>
                              </packing>
                            </child>
                          </object>
                          <packing>
                            <property name="resize">False</property>
                            <property name="shrink">False</property>
                          </packing>
                        </child>
                        <child>
                          <object class="GtkBox" id="boxContents">
                            <property name="name">boxContents</property>
                            <property name="visible">True</property>
                            <property name="can-focus">False</property>
                            <property name="orientation">vertical</property>
                            <child>
                              <placeholder/>
                            </child>
                          </object>
                          <packing>
                            <property name="resize">True</property>
                            <property name="shrink">True</property>
                          </packing>
                        </child>
                      </object>
                      <packing>
                        <property name="expand">True</property>
                        <property name="fill">True</property>
                        <property name="position">0</property>
                      </packing>
                    </child>
                  </object>
                  <packing>
                    <property name="expand">True</property>
                    <property name="fill">True</property>
                    <property name="position">3</property>
                  </packing>
                </child>
                <child>
                  <object class="GtkToolbar" id="tbRight1">
                    <property name="name">tbRight1</property>
                    <property name="visible">True</property>
                    <property name="can-focus">False</property>
                    <property name="orientation">vertical</property>
                    <property name="toolbar-style">icons</property>
                  </object>
                  <packing>
                    <property name="expand">False</property>
                    <property name="fill">True</property>
                    <property name="position">3</property>
                  </packing>
                </child>
                <child>
                  <object class="GtkToolbar" id="tbRight2">
                    <property name="name">tbRight2</property>
                    <property name="visible">True</property>
                    <property name="can-focus">False</property>
                    <property name="orientation">vertical</property>
                    <property name="toolbar-style">icons</property>
                  </object>
                  <packing>
                    <property name="expand">False</property>
                    <property name="fill">True</property>
                    <property name="position">4</property>
                  </packing>
                </child>
              </object>
              <packing>
                <property name="expand">True</property>
                <property name="fill">True</property>
                <property name="position">3</property>
              </packing>
            </child>
            <child>
              <object class="GtkBox" id="searchBar">
                <property name="name">searchBar</property>
<<<<<<< HEAD
                <property name="visible">True</property>
                <property name="can-focus">False</property>
=======
                <property name="visible">False</property>
                <property name="can_focus">False</property>
>>>>>>> f04879a3
                <property name="orientation">vertical</property>
                <child>
                  <object class="GtkSeparator" id="separator1">
                    <property name="name">separator1</property>
                    <property name="visible">True</property>
                    <property name="can-focus">False</property>
                  </object>
                  <packing>
                    <property name="expand">False</property>
                    <property name="fill">True</property>
                    <property name="position">0</property>
                  </packing>
                </child>
                <child>
                  <object class="GtkToolbar" id="searchToolbar">
                    <property name="name">searchToolbar</property>
                    <property name="can-focus">False</property>
                    <property name="toolbar-style">icons</property>
                    <child>
                      <object class="GtkToolItem" id="toolbutton1">
                        <property name="name">toolbutton1</property>
                        <property name="visible">True</property>
                        <property name="can-focus">False</property>
                        <property name="margin-right">12</property>
                        <child>
                          <object class="GtkBox" id="box3">
                            <property name="visible">True</property>
                            <property name="can-focus">False</property>
                            <child>
                              <object class="GtkSearchEntry" id="searchTextField">
                                <property name="name">searchTextField</property>
                                <property name="visible">True</property>
                                <property name="can-focus">True</property>
                                <property name="primary-icon-name">edit-find-symbolic</property>
                                <property name="primary-icon-activatable">False</property>
                                <property name="primary-icon-sensitive">False</property>
                              </object>
                              <packing>
                                <property name="expand">True</property>
                                <property name="fill">True</property>
                                <property name="position">0</property>
                              </packing>
                            </child>
                            <child>
                              <object class="GtkButton" id="btSearchBack">
                                <property name="name">btSearchBack</property>
                                <property name="visible">True</property>
                                <property name="can-focus">False</property>
                                <property name="receives-default">True</property>
                                <property name="tooltip-text" translatable="yes">Find previous occurrence of the search string</property>
                                <property name="always-show-image">True</property>
                                <child>
                                  <object class="GtkImage" id="image3">
                                    <property name="visible">True</property>
                                    <property name="can-focus">False</property>
                                    <property name="stock">gtk-go-up</property>
                                  </object>
                                </child>
                              </object>
                              <packing>
                                <property name="expand">False</property>
                                <property name="fill">True</property>
                                <property name="position">1</property>
                              </packing>
                            </child>
                            <child>
                              <object class="GtkButton" id="btSearchForward">
                                <property name="name">btSearchForward</property>
                                <property name="visible">True</property>
                                <property name="can-focus">False</property>
                                <property name="receives-default">True</property>
                                <property name="tooltip-text" translatable="yes">Find next occurrence of the search string</property>
                                <property name="always-show-image">True</property>
                                <child>
                                  <object class="GtkImage" id="image4">
                                    <property name="visible">True</property>
                                    <property name="can-focus">False</property>
                                    <property name="stock">gtk-go-down</property>
                                  </object>
                                </child>
                              </object>
                              <packing>
                                <property name="expand">False</property>
                                <property name="fill">True</property>
                                <property name="position">2</property>
                              </packing>
                            </child>
                            <style>
                              <class name="linked"/>
                              <class name="raised"/>
                            </style>
                          </object>
                        </child>
                      </object>
                      <packing>
                        <property name="expand">False</property>
                        <property name="homogeneous">True</property>
                      </packing>
                    </child>
                    <child>
                      <object class="GtkToolItem" id="toolbutton3">
                        <property name="name">toolbutton3</property>
                        <property name="visible">True</property>
                        <property name="can-focus">False</property>
                        <child>
                          <object class="GtkLabel" id="lbSearchState">
                            <property name="name">lbSearchState</property>
                            <property name="visible">True</property>
                            <property name="can-focus">False</property>
                            <property name="ellipsize">end</property>
                            <property name="xalign">0</property>
                          </object>
                        </child>
                      </object>
                      <packing>
                        <property name="expand">True</property>
                        <property name="homogeneous">True</property>
                      </packing>
                    </child>
                    <child>
                      <object class="GtkToolItem" id="toolbutton2">
                        <property name="name">toolbutton2</property>
                        <property name="visible">True</property>
                        <property name="can-focus">False</property>
                        <child>
                          <object class="GtkButton" id="buttonCloseSearch">
                            <property name="name">buttonCloseSearch</property>
                            <property name="visible">True</property>
                            <property name="can-focus">False</property>
                            <property name="receives-default">False</property>
                            <property name="relief">none</property>
                            <child>
                              <object class="GtkImage" id="image2">
                                <property name="visible">True</property>
                                <property name="can-focus">False</property>
                                <property name="stock">gtk-close</property>
                              </object>
                            </child>
                            <style>
                              <class name="raised"/>
                            </style>
                          </object>
                        </child>
                      </object>
                      <packing>
                        <property name="expand">False</property>
                        <property name="homogeneous">True</property>
                      </packing>
                    </child>
                  </object>
                  <packing>
                    <property name="expand">True</property>
                    <property name="fill">True</property>
                    <property name="padding">1</property>
                    <property name="position">1</property>
                  </packing>
                </child>
              </object>
              <packing>
                <property name="expand">False</property>
                <property name="fill">True</property>
                <property name="position">4</property>
              </packing>
            </child>
            <child>
              <object class="GtkToolbar" id="tbBottom1">
                <property name="name">tbBottom1</property>
                <property name="visible">True</property>
                <property name="can-focus">False</property>
              </object>
              <packing>
                <property name="expand">False</property>
                <property name="fill">True</property>
                <property name="position">5</property>
              </packing>
            </child>
            <child>
              <object class="GtkToolbar" id="tbBottom2">
                <property name="name">tbBottom2</property>
                <property name="visible">True</property>
                <property name="can-focus">False</property>
              </object>
              <packing>
                <property name="expand">False</property>
                <property name="fill">True</property>
                <property name="position">6</property>
              </packing>
            </child>
            <child>
              <object class="GtkBox" id="statusbar">
                <property name="name">statusbar</property>
                <property name="can-focus">False</property>
                <child>
                  <object class="GtkLabel" id="lbState">
                    <property name="name">lbState</property>
                    <property name="visible">True</property>
                    <property name="can-focus">False</property>
                    <property name="label">State PLACEHOLDER</property>
                  </object>
                  <packing>
                    <property name="expand">False</property>
                    <property name="fill">True</property>
                    <property name="padding">5</property>
                    <property name="position">0</property>
                  </packing>
                </child>
                <child>
                  <object class="GtkProgressBar" id="pgState">
                    <property name="name">pgState</property>
                    <property name="visible">True</property>
                    <property name="can-focus">False</property>
                  </object>
                  <packing>
                    <property name="expand">False</property>
                    <property name="fill">True</property>
                    <property name="position">1</property>
                  </packing>
                </child>
                <child>
                  <object class="GtkStatusbar" id="statusbar1">
                    <property name="name">statusbar1</property>
                    <property name="visible">True</property>
                    <property name="can-focus">False</property>
                    <property name="margin-left">10</property>
                    <property name="margin-right">10</property>
                    <property name="margin-top">6</property>
                    <property name="margin-bottom">6</property>
                    <property name="orientation">vertical</property>
                    <property name="spacing">2</property>
                  </object>
                  <packing>
                    <property name="expand">True</property>
                    <property name="fill">True</property>
                    <property name="pack-type">end</property>
                    <property name="position">2</property>
                  </packing>
                </child>
              </object>
              <packing>
                <property name="expand">False</property>
                <property name="fill">True</property>
                <property name="position">7</property>
              </packing>
            </child>
          </object>
          <packing>
            <property name="index">-1</property>
          </packing>
        </child>
      </object>
    </child>
  </object>
  <object class="GtkRevealer" id="pdfFloatingToolbox">
    <property name="name">pdfFloatingTool</property>
    <property name="visible">True</property>
    <property name="can-focus">False</property>
    <property name="transition-type">none</property>
    <property name="reveal-child">True</property>
    <child>
      <!-- n-columns=3 n-rows=3 -->
      <object class="GtkGrid">
        <property name="name">pdfFloatingToolGrid</property>
        <property name="visible">True</property>
        <property name="can-focus">True</property>
        <property name="vexpand">True</property>
        <property name="orientation">vertical</property>
        <property name="row-spacing">2</property>
        <property name="column-spacing">1</property>
        <child>
          <object class="GtkButton" id="pdfTbCopyText">
            <property name="visible">True</property>
            <property name="can-focus">True</property>
            <property name="receives-default">True</property>
            <property name="tooltip-text" translatable="yes">Copy selected text</property>
            <property name="always-show-image">True</property>
            <child>
              <object class="GtkImage">
                <property name="visible">True</property>
                <property name="can-focus">False</property>
                <property name="icon-name">edit-copy</property>
              </object>
            </child>
          </object>
          <packing>
            <property name="left-attach">0</property>
            <property name="top-attach">0</property>
            <property name="width">2</property>
            <property name="height">2</property>
          </packing>
        </child>
        <child>
          <object class="GtkButton" id="pdfTbHighlight">
            <property name="visible">True</property>
            <property name="can-focus">True</property>
            <property name="receives-default">True</property>
            <property name="tooltip-text" translatable="yes">Highlight selected text</property>
            <property name="always-show-image">True</property>
            <child>
              <object class="GtkImage">
                <property name="visible">True</property>
                <property name="can-focus">False</property>
                <property name="icon-name">xopp-tool-highlighter</property>
              </object>
            </child>
          </object>
          <packing>
            <property name="left-attach">2</property>
            <property name="top-attach">0</property>
          </packing>
        </child>
        <child>
          <object class="GtkButton" id="pdfTbUnderline">
            <property name="visible">True</property>
            <property name="can-focus">True</property>
            <property name="receives-default">True</property>
            <property name="tooltip-text" translatable="yes">Underline selected text</property>
            <property name="always-show-image">True</property>
            <child>
              <object class="GtkImage">
                <property name="visible">True</property>
                <property name="can-focus">False</property>
                <property name="icon-name">format-text-underline</property>
              </object>
            </child>
          </object>
          <packing>
            <property name="left-attach">2</property>
            <property name="top-attach">1</property>
          </packing>
        </child>
        <child>
          <object class="GtkButton" id="pdfTbStrikethrough">
            <property name="visible">True</property>
            <property name="can-focus">True</property>
            <property name="receives-default">True</property>
            <property name="tooltip-text" translatable="yes">Strikethrough selected text</property>
            <property name="always-show-image">True</property>
            <child>
              <object class="GtkImage">
                <property name="visible">True</property>
                <property name="can-focus">False</property>
                <property name="icon-name">format-text-strikethrough</property>
              </object>
            </child>
          </object>
          <packing>
            <property name="left-attach">2</property>
            <property name="top-attach">2</property>
          </packing>
        </child>
        <child>
          <object class="GtkButton" id="pdfTbChangeType">
            <property name="visible">True</property>
            <property name="can-focus">True</property>
            <property name="receives-default">True</property>
            <property name="tooltip-text" translatable="yes">Toggle standard / region text selection</property>
            <property name="always-show-image">True</property>
            <child>
              <object class="GtkImage">
                <property name="visible">True</property>
                <property name="can-focus">False</property>
                <property name="icon-name">format-justify-center</property>
              </object>
            </child>
          </object>
          <packing>
            <property name="left-attach">0</property>
            <property name="top-attach">2</property>
            <property name="width">2</property>
          </packing>
        </child>
      </object>
    </child>
  </object>
  <object class="GtkMenu" id="sidebarPreviewLayersContextMenu">
    <property name="name">sidebarPreviewLayersContextMenu</property>
    <property name="visible">True</property>
    <property name="can-focus">False</property>
    <child>
      <object class="GtkMenuItem" id="sidebarPreviewLayerMoveUp">
        <property name="name">sidebarPreviewLayerMoveUp</property>
        <property name="visible">True</property>
        <property name="can-focus">False</property>
        <property name="label" translatable="yes">Move Up</property>
      </object>
    </child>
    <child>
      <object class="GtkMenuItem" id="sidebarPreviewLayerMoveDown">
        <property name="name">sidebarPreviewLayerMoveDown</property>
        <property name="visible">True</property>
        <property name="can-focus">False</property>
        <property name="label" translatable="yes">Move Down</property>
      </object>
    </child>
    <child>
      <object class="GtkMenuItem" id="sidebarPreviewMergeDown">
        <property name="name">sidebarPreviewMergeDown</property>
        <property name="visible">True</property>
        <property name="can-focus">False</property>
        <property name="label" translatable="yes">Merge Down</property>
      </object>
    </child>
    <child>
      <object class="GtkMenuItem" id="sidebarPreviewLayerDuplicate">
        <property name="name">sidebarPreviewLayerDuplicate</property>
        <property name="visible">True</property>
        <property name="can-focus">False</property>
        <property name="label" translatable="yes">Duplicate</property>
      </object>
    </child>
    <child>
      <object class="GtkMenuItem" id="sidebarPreviewLayerDelete">
        <property name="name">sidebarPreviewLayerDelete</property>
        <property name="visible">True</property>
        <property name="can-focus">False</property>
        <property name="label" translatable="yes">Delete</property>
      </object>
    </child>
  </object>
  <object class="GtkMenu" id="sidebarPreviewContextMenu">
    <property name="name">sidebarPreviewContextMenu</property>
    <property name="visible">True</property>
    <property name="can-focus">False</property>
    <child>
      <object class="GtkMenuItem" id="sidebarPreviewNewBefore">
        <property name="name">sidebarPreviewNewBefore</property>
        <property name="visible">True</property>
        <property name="can-focus">False</property>
        <property name="label" translatable="yes">Insert Page Before</property>
      </object>
    </child>
    <child>
      <object class="GtkMenuItem" id="sidebarPreviewNewAfter">
        <property name="name">sidebarPreviewNewAfter</property>
        <property name="visible">True</property>
        <property name="can-focus">False</property>
        <property name="label" translatable="yes">Insert Page After</property>
      </object>
    </child>
    <child>
      <object class="GtkMenuItem" id="sidebarPreviewDuplicate">
        <property name="name">sidebarPreviewDuplicate</property>
        <property name="visible">True</property>
        <property name="can-focus">False</property>
        <property name="label" translatable="yes">Duplicate</property>
      </object>
    </child>
    <child>
      <object class="GtkSeparatorMenuItem">
        <property name="visible">True</property>
        <property name="can-focus">False</property>
      </object>
    </child>
    <child>
      <object class="GtkMenuItem" id="sidebarPreviewMoveUp">
        <property name="name">sidebarPreviewMoveUp</property>
        <property name="visible">True</property>
        <property name="can-focus">False</property>
        <property name="label" translatable="yes">Move Up</property>
      </object>
    </child>
    <child>
      <object class="GtkMenuItem" id="sidebarPreviewMoveDown">
        <property name="name">sidebarPreviewMoveDown</property>
        <property name="visible">True</property>
        <property name="can-focus">False</property>
        <property name="label" translatable="yes">Move Down</property>
      </object>
    </child>
    <child>
      <object class="GtkSeparatorMenuItem">
        <property name="visible">True</property>
        <property name="can-focus">False</property>
      </object>
    </child>
    <child>
      <object class="GtkMenuItem" id="sidebarPreviewEdit">
        <property name="name">sidebarPreviewEdit</property>
        <property name="visible">True</property>
        <property name="sensitive">False</property>
        <property name="can-focus">False</property>
        <property name="label" translatable="yes">Edit (not implemented yet)</property>
      </object>
    </child>
    <child>
      <object class="GtkSeparatorMenuItem">
        <property name="visible">True</property>
        <property name="can-focus">False</property>
      </object>
    </child>
    <child>
      <object class="GtkMenuItem" id="sidebarPreviewDelete">
        <property name="name">sidebarPreviewDelete</property>
        <property name="visible">True</property>
        <property name="can-focus">False</property>
        <property name="label" translatable="yes">Delete</property>
      </object>
    </child>
  </object>
</interface><|MERGE_RESOLUTION|>--- conflicted
+++ resolved
@@ -2430,13 +2430,8 @@
             <child>
               <object class="GtkBox" id="searchBar">
                 <property name="name">searchBar</property>
-<<<<<<< HEAD
-                <property name="visible">True</property>
-                <property name="can-focus">False</property>
-=======
                 <property name="visible">False</property>
                 <property name="can_focus">False</property>
->>>>>>> f04879a3
                 <property name="orientation">vertical</property>
                 <child>
                   <object class="GtkSeparator" id="separator1">
